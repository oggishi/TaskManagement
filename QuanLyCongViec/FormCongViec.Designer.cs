--- conflicted
+++ resolved
@@ -67,11 +67,8 @@
             this.backgroundWorker1 = new System.ComponentModel.BackgroundWorker();
             this.minimize = new System.Windows.Forms.PictureBox();
             this.logout = new System.Windows.Forms.PictureBox();
-<<<<<<< HEAD
             this.buttonXuatPDF = new System.Windows.Forms.Button();
             this.buttonExportExcel = new System.Windows.Forms.Button();
-=======
->>>>>>> de9d2589
             this.groupBox2.SuspendLayout();
             ((System.ComponentModel.ISupportInitialize)(this.dsnv)).BeginInit();
             this.groupBox3.SuspendLayout();
@@ -106,11 +103,7 @@
             this.groupBox2.Controls.Add(this.dtpthoihan);
             this.groupBox2.Controls.Add(this.label2);
             this.groupBox2.Controls.Add(this.label1);
-<<<<<<< HEAD
             this.groupBox2.ForeColor = System.Drawing.Color.FromArgb(((int)(((byte)(1)))), ((int)(((byte)(46)))), ((int)(((byte)(64)))));
-=======
-            this.groupBox2.ForeColor = System.Drawing.Color.FromArgb(((int)(((byte)(245)))), ((int)(((byte)(81)))), ((int)(((byte)(79)))));
->>>>>>> de9d2589
             this.groupBox2.Location = new System.Drawing.Point(684, 20);
             this.groupBox2.Margin = new System.Windows.Forms.Padding(2);
             this.groupBox2.Name = "groupBox2";
@@ -180,11 +173,7 @@
             // 
             this.label8.AutoSize = true;
             this.label8.Font = new System.Drawing.Font("Microsoft Sans Serif", 9F, System.Drawing.FontStyle.Bold, System.Drawing.GraphicsUnit.Point, ((byte)(0)));
-<<<<<<< HEAD
             this.label8.ForeColor = System.Drawing.Color.FromArgb(((int)(((byte)(1)))), ((int)(((byte)(46)))), ((int)(((byte)(64)))));
-=======
-            this.label8.ForeColor = System.Drawing.Color.FromArgb(((int)(((byte)(245)))), ((int)(((byte)(81)))), ((int)(((byte)(79)))));
->>>>>>> de9d2589
             this.label8.Location = new System.Drawing.Point(50, 453);
             this.label8.Margin = new System.Windows.Forms.Padding(2, 0, 2, 0);
             this.label8.Name = "label8";
@@ -208,11 +197,7 @@
             // 
             this.label7.AutoSize = true;
             this.label7.Font = new System.Drawing.Font("Microsoft Sans Serif", 9F, System.Drawing.FontStyle.Bold, System.Drawing.GraphicsUnit.Point, ((byte)(0)));
-<<<<<<< HEAD
             this.label7.ForeColor = System.Drawing.Color.FromArgb(((int)(((byte)(1)))), ((int)(((byte)(46)))), ((int)(((byte)(64)))));
-=======
-            this.label7.ForeColor = System.Drawing.Color.FromArgb(((int)(((byte)(245)))), ((int)(((byte)(81)))), ((int)(((byte)(79)))));
->>>>>>> de9d2589
             this.label7.Location = new System.Drawing.Point(50, 424);
             this.label7.Margin = new System.Windows.Forms.Padding(2, 0, 2, 0);
             this.label7.Name = "label7";
@@ -234,11 +219,7 @@
             // 
             this.label6.AutoSize = true;
             this.label6.Font = new System.Drawing.Font("Microsoft Sans Serif", 9F, System.Drawing.FontStyle.Bold, System.Drawing.GraphicsUnit.Point, ((byte)(0)));
-<<<<<<< HEAD
             this.label6.ForeColor = System.Drawing.Color.FromArgb(((int)(((byte)(1)))), ((int)(((byte)(46)))), ((int)(((byte)(64)))));
-=======
-            this.label6.ForeColor = System.Drawing.Color.FromArgb(((int)(((byte)(245)))), ((int)(((byte)(81)))), ((int)(((byte)(79)))));
->>>>>>> de9d2589
             this.label6.Location = new System.Drawing.Point(50, 322);
             this.label6.Margin = new System.Windows.Forms.Padding(2, 0, 2, 0);
             this.label6.Name = "label6";
@@ -252,7 +233,6 @@
             this.dsnv.AutoSizeRowsMode = System.Windows.Forms.DataGridViewAutoSizeRowsMode.AllCells;
             this.dsnv.BackgroundColor = System.Drawing.SystemColors.Control;
             this.dsnv.ColumnHeadersHeightSizeMode = System.Windows.Forms.DataGridViewColumnHeadersHeightSizeMode.AutoSize;
-<<<<<<< HEAD
             dataGridViewCellStyle1.Alignment = System.Windows.Forms.DataGridViewContentAlignment.MiddleLeft;
             dataGridViewCellStyle1.BackColor = System.Drawing.SystemColors.Window;
             dataGridViewCellStyle1.Font = new System.Drawing.Font("Microsoft Sans Serif", 8.25F, System.Drawing.FontStyle.Regular, System.Drawing.GraphicsUnit.Point, ((byte)(0)));
@@ -261,16 +241,6 @@
             dataGridViewCellStyle1.SelectionForeColor = System.Drawing.SystemColors.HighlightText;
             dataGridViewCellStyle1.WrapMode = System.Windows.Forms.DataGridViewTriState.False;
             this.dsnv.DefaultCellStyle = dataGridViewCellStyle1;
-=======
-            dataGridViewCellStyle4.Alignment = System.Windows.Forms.DataGridViewContentAlignment.MiddleLeft;
-            dataGridViewCellStyle4.BackColor = System.Drawing.SystemColors.Window;
-            dataGridViewCellStyle4.Font = new System.Drawing.Font("Microsoft Sans Serif", 8.25F, System.Drawing.FontStyle.Regular, System.Drawing.GraphicsUnit.Point, ((byte)(0)));
-            dataGridViewCellStyle4.ForeColor = System.Drawing.Color.FromArgb(((int)(((byte)(245)))), ((int)(((byte)(81)))), ((int)(((byte)(79)))));
-            dataGridViewCellStyle4.SelectionBackColor = System.Drawing.Color.DimGray;
-            dataGridViewCellStyle4.SelectionForeColor = System.Drawing.SystemColors.HighlightText;
-            dataGridViewCellStyle4.WrapMode = System.Windows.Forms.DataGridViewTriState.False;
-            this.dsnv.DefaultCellStyle = dataGridViewCellStyle4;
->>>>>>> de9d2589
             this.dsnv.Location = new System.Drawing.Point(4, 17);
             this.dsnv.Margin = new System.Windows.Forms.Padding(2);
             this.dsnv.Name = "dsnv";
@@ -306,11 +276,7 @@
             // 
             this.label5.AutoSize = true;
             this.label5.Font = new System.Drawing.Font("Microsoft Sans Serif", 9F, System.Drawing.FontStyle.Bold, System.Drawing.GraphicsUnit.Point, ((byte)(0)));
-<<<<<<< HEAD
             this.label5.ForeColor = System.Drawing.Color.FromArgb(((int)(((byte)(1)))), ((int)(((byte)(46)))), ((int)(((byte)(64)))));
-=======
-            this.label5.ForeColor = System.Drawing.Color.FromArgb(((int)(((byte)(245)))), ((int)(((byte)(81)))), ((int)(((byte)(79)))));
->>>>>>> de9d2589
             this.label5.Location = new System.Drawing.Point(50, 356);
             this.label5.Margin = new System.Windows.Forms.Padding(2, 0, 2, 0);
             this.label5.Name = "label5";
@@ -332,11 +298,7 @@
             // 
             this.label4.AutoSize = true;
             this.label4.Font = new System.Drawing.Font("Microsoft Sans Serif", 9F, System.Drawing.FontStyle.Bold, System.Drawing.GraphicsUnit.Point, ((byte)(0)));
-<<<<<<< HEAD
             this.label4.ForeColor = System.Drawing.Color.FromArgb(((int)(((byte)(1)))), ((int)(((byte)(46)))), ((int)(((byte)(64)))));
-=======
-            this.label4.ForeColor = System.Drawing.Color.FromArgb(((int)(((byte)(245)))), ((int)(((byte)(81)))), ((int)(((byte)(79)))));
->>>>>>> de9d2589
             this.label4.Location = new System.Drawing.Point(50, 260);
             this.label4.Margin = new System.Windows.Forms.Padding(2, 0, 2, 0);
             this.label4.Name = "label4";
@@ -358,11 +320,7 @@
             // 
             this.label3.AutoSize = true;
             this.label3.Font = new System.Drawing.Font("Microsoft Sans Serif", 9F, System.Drawing.FontStyle.Bold, System.Drawing.GraphicsUnit.Point, ((byte)(0)));
-<<<<<<< HEAD
             this.label3.ForeColor = System.Drawing.Color.FromArgb(((int)(((byte)(1)))), ((int)(((byte)(46)))), ((int)(((byte)(64)))));
-=======
-            this.label3.ForeColor = System.Drawing.Color.FromArgb(((int)(((byte)(245)))), ((int)(((byte)(81)))), ((int)(((byte)(79)))));
->>>>>>> de9d2589
             this.label3.Location = new System.Drawing.Point(50, 232);
             this.label3.Margin = new System.Windows.Forms.Padding(2, 0, 2, 0);
             this.label3.Name = "label3";
@@ -382,11 +340,7 @@
             // 
             this.label2.AutoSize = true;
             this.label2.Font = new System.Drawing.Font("Microsoft Sans Serif", 9F, System.Drawing.FontStyle.Bold, System.Drawing.GraphicsUnit.Point, ((byte)(0)));
-<<<<<<< HEAD
             this.label2.ForeColor = System.Drawing.Color.FromArgb(((int)(((byte)(1)))), ((int)(((byte)(46)))), ((int)(((byte)(64)))));
-=======
-            this.label2.ForeColor = System.Drawing.Color.FromArgb(((int)(((byte)(245)))), ((int)(((byte)(81)))), ((int)(((byte)(79)))));
->>>>>>> de9d2589
             this.label2.Location = new System.Drawing.Point(50, 290);
             this.label2.Margin = new System.Windows.Forms.Padding(2, 0, 2, 0);
             this.label2.Name = "label2";
@@ -398,11 +352,7 @@
             // 
             this.label1.AutoSize = true;
             this.label1.Font = new System.Drawing.Font("Microsoft Sans Serif", 9F, System.Drawing.FontStyle.Bold, System.Drawing.GraphicsUnit.Point, ((byte)(0)));
-<<<<<<< HEAD
             this.label1.ForeColor = System.Drawing.Color.FromArgb(((int)(((byte)(1)))), ((int)(((byte)(46)))), ((int)(((byte)(64)))));
-=======
-            this.label1.ForeColor = System.Drawing.Color.FromArgb(((int)(((byte)(245)))), ((int)(((byte)(81)))), ((int)(((byte)(79)))));
->>>>>>> de9d2589
             this.label1.Location = new System.Drawing.Point(50, 389);
             this.label1.Margin = new System.Windows.Forms.Padding(2, 0, 2, 0);
             this.label1.Name = "label1";
@@ -471,11 +421,7 @@
             this.groupBox3.Controls.Add(this.dsdpc);
             this.groupBox3.Controls.Add(this.cbotuychonhienthi);
             this.groupBox3.Controls.Add(this.label9);
-<<<<<<< HEAD
             this.groupBox3.ForeColor = System.Drawing.Color.FromArgb(((int)(((byte)(1)))), ((int)(((byte)(46)))), ((int)(((byte)(64)))));
-=======
-            this.groupBox3.ForeColor = System.Drawing.Color.FromArgb(((int)(((byte)(245)))), ((int)(((byte)(81)))), ((int)(((byte)(79)))));
->>>>>>> de9d2589
             this.groupBox3.Location = new System.Drawing.Point(8, 252);
             this.groupBox3.Margin = new System.Windows.Forms.Padding(2);
             this.groupBox3.Name = "groupBox3";
@@ -492,7 +438,6 @@
             this.dsdpc.AutoSizeRowsMode = System.Windows.Forms.DataGridViewAutoSizeRowsMode.AllCells;
             this.dsdpc.BackgroundColor = System.Drawing.SystemColors.Control;
             this.dsdpc.ColumnHeadersHeightSizeMode = System.Windows.Forms.DataGridViewColumnHeadersHeightSizeMode.AutoSize;
-<<<<<<< HEAD
             dataGridViewCellStyle2.Alignment = System.Windows.Forms.DataGridViewContentAlignment.MiddleLeft;
             dataGridViewCellStyle2.BackColor = System.Drawing.SystemColors.Window;
             dataGridViewCellStyle2.Font = new System.Drawing.Font("Microsoft Sans Serif", 8.25F, System.Drawing.FontStyle.Regular, System.Drawing.GraphicsUnit.Point, ((byte)(0)));
@@ -502,17 +447,6 @@
             dataGridViewCellStyle2.WrapMode = System.Windows.Forms.DataGridViewTriState.False;
             this.dsdpc.DefaultCellStyle = dataGridViewCellStyle2;
             this.dsdpc.Location = new System.Drawing.Point(3, 70);
-=======
-            dataGridViewCellStyle5.Alignment = System.Windows.Forms.DataGridViewContentAlignment.MiddleLeft;
-            dataGridViewCellStyle5.BackColor = System.Drawing.SystemColors.Window;
-            dataGridViewCellStyle5.Font = new System.Drawing.Font("Microsoft Sans Serif", 8.25F, System.Drawing.FontStyle.Regular, System.Drawing.GraphicsUnit.Point, ((byte)(0)));
-            dataGridViewCellStyle5.ForeColor = System.Drawing.Color.FromArgb(((int)(((byte)(245)))), ((int)(((byte)(81)))), ((int)(((byte)(79)))));
-            dataGridViewCellStyle5.SelectionBackColor = System.Drawing.Color.DimGray;
-            dataGridViewCellStyle5.SelectionForeColor = System.Drawing.SystemColors.HighlightText;
-            dataGridViewCellStyle5.WrapMode = System.Windows.Forms.DataGridViewTriState.False;
-            this.dsdpc.DefaultCellStyle = dataGridViewCellStyle5;
-            this.dsdpc.Location = new System.Drawing.Point(4, 16);
->>>>>>> de9d2589
             this.dsdpc.Margin = new System.Windows.Forms.Padding(2);
             this.dsdpc.Name = "dsdpc";
             this.dsdpc.ReadOnly = true;
@@ -535,11 +469,7 @@
             "AN",
             "KT",
             "XD"});
-<<<<<<< HEAD
             this.cbotuychonhienthi.Location = new System.Drawing.Point(148, 35);
-=======
-            this.cbotuychonhienthi.Location = new System.Drawing.Point(480, 220);
->>>>>>> de9d2589
             this.cbotuychonhienthi.Margin = new System.Windows.Forms.Padding(2);
             this.cbotuychonhienthi.Name = "cbotuychonhienthi";
             this.cbotuychonhienthi.Size = new System.Drawing.Size(159, 21);
@@ -550,13 +480,8 @@
             // 
             this.label9.AutoSize = true;
             this.label9.Font = new System.Drawing.Font("Microsoft Sans Serif", 9F, System.Drawing.FontStyle.Bold, System.Drawing.GraphicsUnit.Point, ((byte)(0)));
-<<<<<<< HEAD
             this.label9.ForeColor = System.Drawing.Color.FromArgb(((int)(((byte)(1)))), ((int)(((byte)(46)))), ((int)(((byte)(64)))));
             this.label9.Location = new System.Drawing.Point(10, 37);
-=======
-            this.label9.ForeColor = System.Drawing.Color.FromArgb(((int)(((byte)(245)))), ((int)(((byte)(81)))), ((int)(((byte)(79)))));
-            this.label9.Location = new System.Drawing.Point(342, 222);
->>>>>>> de9d2589
             this.label9.Margin = new System.Windows.Forms.Padding(2, 0, 2, 0);
             this.label9.Name = "label9";
             this.label9.Size = new System.Drawing.Size(120, 15);
@@ -585,11 +510,7 @@
             this.groupBox1.Controls.Add(this.btnxoa);
             this.groupBox1.Controls.Add(this.btnthem);
             this.groupBox1.Controls.Add(this.btnluu);
-<<<<<<< HEAD
             this.groupBox1.ForeColor = System.Drawing.Color.FromArgb(((int)(((byte)(1)))), ((int)(((byte)(46)))), ((int)(((byte)(64)))));
-=======
-            this.groupBox1.ForeColor = System.Drawing.Color.FromArgb(((int)(((byte)(245)))), ((int)(((byte)(81)))), ((int)(((byte)(79)))));
->>>>>>> de9d2589
             this.groupBox1.Location = new System.Drawing.Point(7, 20);
             this.groupBox1.Margin = new System.Windows.Forms.Padding(2);
             this.groupBox1.Name = "groupBox1";
@@ -606,7 +527,6 @@
             this.dscv.AutoSizeRowsMode = System.Windows.Forms.DataGridViewAutoSizeRowsMode.AllCells;
             this.dscv.BackgroundColor = System.Drawing.SystemColors.Control;
             this.dscv.ColumnHeadersHeightSizeMode = System.Windows.Forms.DataGridViewColumnHeadersHeightSizeMode.AutoSize;
-<<<<<<< HEAD
             dataGridViewCellStyle3.Alignment = System.Windows.Forms.DataGridViewContentAlignment.MiddleLeft;
             dataGridViewCellStyle3.BackColor = System.Drawing.SystemColors.Window;
             dataGridViewCellStyle3.Font = new System.Drawing.Font("Microsoft Sans Serif", 8.25F, System.Drawing.FontStyle.Regular, System.Drawing.GraphicsUnit.Point, ((byte)(0)));
@@ -615,16 +535,6 @@
             dataGridViewCellStyle3.SelectionForeColor = System.Drawing.Color.Black;
             dataGridViewCellStyle3.WrapMode = System.Windows.Forms.DataGridViewTriState.False;
             this.dscv.DefaultCellStyle = dataGridViewCellStyle3;
-=======
-            dataGridViewCellStyle6.Alignment = System.Windows.Forms.DataGridViewContentAlignment.MiddleLeft;
-            dataGridViewCellStyle6.BackColor = System.Drawing.SystemColors.Window;
-            dataGridViewCellStyle6.Font = new System.Drawing.Font("Microsoft Sans Serif", 8.25F, System.Drawing.FontStyle.Regular, System.Drawing.GraphicsUnit.Point, ((byte)(0)));
-            dataGridViewCellStyle6.ForeColor = System.Drawing.Color.FromArgb(((int)(((byte)(245)))), ((int)(((byte)(81)))), ((int)(((byte)(79)))));
-            dataGridViewCellStyle6.SelectionBackColor = System.Drawing.Color.DimGray;
-            dataGridViewCellStyle6.SelectionForeColor = System.Drawing.SystemColors.HighlightText;
-            dataGridViewCellStyle6.WrapMode = System.Windows.Forms.DataGridViewTriState.False;
-            this.dscv.DefaultCellStyle = dataGridViewCellStyle6;
->>>>>>> de9d2589
             this.dscv.GridColor = System.Drawing.Color.Black;
             this.dscv.Location = new System.Drawing.Point(5, 22);
             this.dscv.Margin = new System.Windows.Forms.Padding(2);
@@ -641,11 +551,7 @@
             // 
             this.minimize.BackColor = System.Drawing.Color.White;
             this.minimize.Image = ((System.Drawing.Image)(resources.GetObject("minimize.Image")));
-<<<<<<< HEAD
             this.minimize.Location = new System.Drawing.Point(1055, 4);
-=======
-            this.minimize.Location = new System.Drawing.Point(1035, 5);
->>>>>>> de9d2589
             this.minimize.Name = "minimize";
             this.minimize.Size = new System.Drawing.Size(25, 25);
             this.minimize.SizeMode = System.Windows.Forms.PictureBoxSizeMode.Zoom;
@@ -657,11 +563,7 @@
             // 
             this.logout.BackColor = System.Drawing.Color.White;
             this.logout.Image = ((System.Drawing.Image)(resources.GetObject("logout.Image")));
-<<<<<<< HEAD
             this.logout.Location = new System.Drawing.Point(1090, 4);
-=======
-            this.logout.Location = new System.Drawing.Point(1070, 5);
->>>>>>> de9d2589
             this.logout.Name = "logout";
             this.logout.Size = new System.Drawing.Size(25, 25);
             this.logout.SizeMode = System.Windows.Forms.PictureBoxSizeMode.Zoom;
@@ -669,7 +571,6 @@
             this.logout.TabStop = false;
             this.logout.Click += new System.EventHandler(this.logout_Click);
             // 
-<<<<<<< HEAD
             // buttonXuatPDF
             // 
             this.buttonXuatPDF.Location = new System.Drawing.Point(574, 30);
@@ -690,18 +591,12 @@
             this.buttonExportExcel.UseVisualStyleBackColor = true;
             this.buttonExportExcel.Click += new System.EventHandler(this.buttonExportExcel_Click);
             // 
-=======
->>>>>>> de9d2589
             // FormCongViec
             // 
             this.AutoScaleDimensions = new System.Drawing.SizeF(6F, 13F);
             this.AutoScaleMode = System.Windows.Forms.AutoScaleMode.Font;
             this.BackColor = System.Drawing.Color.White;
-<<<<<<< HEAD
             this.ClientSize = new System.Drawing.Size(1118, 580);
-=======
-            this.ClientSize = new System.Drawing.Size(1120, 580);
->>>>>>> de9d2589
             this.Controls.Add(this.minimize);
             this.Controls.Add(this.logout);
             this.Controls.Add(this.tongquat);
