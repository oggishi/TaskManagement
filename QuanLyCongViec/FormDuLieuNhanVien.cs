﻿using DAL;
using DTO;
using System;
using System.Collections.Generic;
using System.ComponentModel;
using System.Data;
using System.Data.SqlClient;
using System.Diagnostics;
using System.Drawing;
using System.Linq;
using System.Reflection.Emit;
using System.Runtime.InteropServices;
using System.Text;
using System.Threading.Tasks;
using System.Windows.Forms;
using static System.Windows.Forms.VisualStyles.VisualStyleElement;
using static System.Windows.Forms.VisualStyles.VisualStyleElement.Button;
using Excel = Microsoft.Office.Interop.Excel;
using System.IO;

namespace QuanLyCongViec
{
    public partial class FormDuLieuNhanVien : Form
    {
       

        public FormDuLieuNhanVien()
        {
            InitializeComponent();

            //dslshd.CellFormatting += dslshd_CellFormatting;
            //dsnv.CellFormatting += dsnv_CellFormatting;
            //dstk.CellFormatting += dstk_CellFormatting;
            //dspb.CellFormatting += dspb_CellFormatting;
        }

        private void FormDuLieu_Load(object sender, EventArgs e)
        {
            loadDsNv();
            loadDsPhongBan();
            loadDsTK();
            loadDsUyQuyenCV();
            loadDsQuyen();
            UpdateLanguage();
        }

        //private void dslshd_CellFormatting(object sender, DataGridViewCellFormattingEventArgs e)
        //{
        //    dslshd.EnableHeadersVisualStyles = false;
        //    dslshd.ColumnHeadersDefaultCellStyle.ForeColor = Color.White;
        //    foreach (DataGridViewRow row in dslshd.Rows)
        //    {
        //        for (int i = 0; i < row.Cells.Count; i++)
        //        {
        //            dslshd.Columns[i].HeaderCell.Style.SelectionBackColor = dslshd.Columns[i].HeaderCell.Style.BackColor = Color.FromArgb(160, 0, 0);

        //            row.Cells[i].Style.BackColor = Color.FromArgb(56, 56, 56);
        //            row.Cells[i].Style.ForeColor = Color.White;

        //        }
        //    }
        //}
        //private void dstk_CellFormatting(object sender, DataGridViewCellFormattingEventArgs e)
        //{
        //    dstk.EnableHeadersVisualStyles = false;
        //    dstk.ColumnHeadersDefaultCellStyle.ForeColor = Color.White;
        //    foreach (DataGridViewRow row in dstk.Rows)
        //    {
        //        for (int i = 0; i < row.Cells.Count; i++)
        //        {
        //            dstk.Columns[i].HeaderCell.Style.SelectionBackColor = dstk.Columns[i].HeaderCell.Style.BackColor = Color.FromArgb(160, 0, 0);

        //            row.Cells[i].Style.BackColor = Color.FromArgb(56, 56, 56);
        //            row.Cells[i].Style.ForeColor = Color.White;

        //        }
        //    }
        //}
        //private void dsnv_CellFormatting(object sender, DataGridViewCellFormattingEventArgs e)
        //{
        //    dsnv.EnableHeadersVisualStyles = false;
        //    dsnv.ColumnHeadersDefaultCellStyle.ForeColor = Color.White;
        //    foreach (DataGridViewRow row in dsnv.Rows)
        //    {
        //        for (int i = 0; i < row.Cells.Count; i++)
        //        {
        //            dsnv.Columns[i].HeaderCell.Style.SelectionBackColor = dsnv.Columns[i].HeaderCell.Style.BackColor = Color.FromArgb(160, 0, 0);

        //            row.Cells[i].Style.BackColor = Color.FromArgb(56, 56, 56);
        //            row.Cells[i].Style.ForeColor = Color.White;

        //        }
        //    }
        //}
        //private void dspb_CellFormatting(object sender, DataGridViewCellFormattingEventArgs e)
        //{
        //    dspb.EnableHeadersVisualStyles = false;
        //    dspb.ColumnHeadersDefaultCellStyle.ForeColor = Color.White;
        //    foreach (DataGridViewRow row in dspb.Rows)
        //    {
        //        for (int i = 0; i < row.Cells.Count; i++)
        //        {
        //            dspb.Columns[i].HeaderCell.Style.SelectionBackColor = dspb.Columns[i].HeaderCell.Style.BackColor = Color.FromArgb(160, 0, 0);

        //            row.Cells[i].Style.BackColor = Color.FromArgb(56, 56, 56);
        //            row.Cells[i].Style.ForeColor = Color.White;

        //        }
        //    }
        //}

        private void loadDsNv()
        {
            
            dsnv.DataSource = DatabaseAccess.GetAllNhanVien().Tables[0];
            dsnv.AutoGenerateColumns = false;
            dsnv.Columns["manv"].HeaderText = "Mã nhân viên";
            dsnv.Columns["hoten"].HeaderText = "Họ và tên";
            dsnv.Columns["ngaysinh"].HeaderText = "Ngày sinh";
            dsnv.Columns["gioitinh"].HeaderText = "Giới tính";
            dsnv.Columns["diachi"].HeaderText = "Địa chỉ";
            dsnv.Columns["didong"].HeaderText = "Đi động";
            dsnv.Columns["email"].HeaderText = "Email";
            dsnv.Columns["chucvu"].HeaderText = "Chức vụ";
            dsnv.Columns["phongban"].HeaderText = "Phòng ban";
            dsnv.Columns["luong"].HeaderText = "Lương";
            dsnv.Columns["trangthai"].HeaderText = "Trạng thái";
            dsnv.Columns["trinhdohocvan"].HeaderText = "Trình độ học vấn";
            dsnv.Columns["loaihinh"].HeaderText = "Loại hình";
            dsnv.Columns["quyenhan"].HeaderText = "Quyền hạn";
        }
        private void loadDsUyQuyenCV()
        {
            dsuqcv.DataSource = DatabaseAccess.GetDSUYCV().Tables[0];
            dsuqcv.AutoGenerateColumns = false;
            dsuqcv.Columns["maNV_cu"].HeaderText = "Mã nhân viên cũ";
            dsuqcv.Columns["maCV"].HeaderText = "Tên công việc";
            dsuqcv.Columns["maNV_moi"].HeaderText = "Mã nhân viên mới";
            dsuqcv.Columns["trangthai"].HeaderText = "Trạng thái";
            dsuqcv.Columns["thoiGianHoanThanh"].HeaderText = "Thời gian hoàn thành";
            dsuqcv.Columns["songayhethan"].HeaderText = "Số ngày hết hạn";
            dsuqcv.Columns["Tuychonchiase"].HeaderText = "Phân loại";
            dsuqcv.Columns["ngayBanGiao"].HeaderText = "Ngày bàn giao";
        }
        private void loadDsPhongBan()
        {

            dspb.DataSource = DatabaseAccess.GetAllPhongBan().Tables[0];
            dspb.AutoGenerateColumns = false;
            dspb.Columns["id"].HeaderText = "Mã phòng ban";
            dspb.Columns["ten"].HeaderText = "Tên phòng ban";

        }
       
        private void loadDsQuyen()
        {
            dslshd.DataSource = DatabaseAccess.GetAllQuyen().Tables[0];
            dslshd.Columns["id"].HeaderText = "Mã quyền";
            dslshd.Columns["ten"].HeaderText = "Tên quyền hạn";

        }
        private void loadDsTK()
        {

            dstk.DataSource = DatabaseAccess.GetAllTK().Tables[0];
            dstk.AutoGenerateColumns = false;
            dstk.Columns["id"].HeaderText = "Tên đăng nhập";
            dstk.Columns["mk"].HeaderText = "Mật khẩu";
            dstk.Columns["loaiTK"].HeaderText = "Loại tài khoản";

        }
        private void btnthem_Click(object sender, EventArgs e)
        {
            DataGridView dgv = null;
            btnluu.Enabled = true;
             if (tabDulieu.SelectedTab == NhanVien)
            {
             
                dgv = dsnv;
            }
            else if (tabDulieu.SelectedTab == PhongBan)
            {
             
                dgv = dspb;
            }
            else if (tabDulieu.SelectedTab == TaiKhoan)
            {
              
                dgv = dstk;
            }
            else if (tabDulieu.SelectedTab == Quyen)
            {
                
                dgv = dslshd;
            }else if (tabDulieu.SelectedTab== DsUyQuyenCV)
            {
                dgv = dsuqcv;
            }

            if (dgv != null)
            {
                dgv.AllowUserToAddRows = true;
                dgv.ReadOnly = false;

                dgv.ClearSelection();
                dgv.Rows[dgv.Rows.Count - 1].Selected = true;

                if (dgv.Columns.Count > 0)
                    dgv.CurrentCell = dgv.Rows[dgv.Rows.Count - 1].Cells[0];


                dgv.AllowUserToAddRows = false;
            }
        }
        private void btnluu_Click(object sender, EventArgs e)
        {
            bool isDataValid = true;
            isDataValid &= CheckDataGridViewData(dslshd);
           
            isDataValid &= CheckDataGridViewData(dspb);
            isDataValid &= CheckDataGridViewData(dsnv);
            isDataValid &= CheckDataGridViewData(dstk);
          
          
            if (isDataValid)
            {

                if (tabDulieu.SelectedTab == NhanVien)
                {
                    SaveLastRowData(dsnv, "NhanVien");
                }
                else if (tabDulieu.SelectedTab == PhongBan)
                {
                    SaveLastRowData(dspb, "PhongBan");
                }
                else if (tabDulieu.SelectedTab == TaiKhoan)
                {
                    SaveLastRowData(dstk, "TaiKhoan");
                }
                else if (tabDulieu.SelectedTab == Quyen)
                {
                    SaveLastRowData(dslshd, "Quyen");
                }else if(tabDulieu.SelectedTab == DsUyQuyenCV)
                {
                    SaveLastRowData(dslshd, "DsUyQuyenCV");

                }
              
            }
        }

        private void SaveLastRowData(DataGridView dgv, string tableName)
        {
            string selectedLanguage = GlobalSettings.Language;

            DataGridViewRow lastRow = dgv.Rows[dgv.Rows.Count - 1]; 
            object[] rowData = new object[lastRow.Cells.Count];
            for (int i = 0; i < lastRow.Cells.Count; i++)
            {
                rowData[i] = lastRow.Cells[i].Value;
            }

            try
            {
                DatabaseAccess.InsertData(tableName, dgv.Columns.Cast<DataGridViewColumn>().Select(c => c.DataPropertyName).ToArray(), rowData);

                if (selectedLanguage == "Vietnamese")
                {
                    MessageBox.Show("Dữ liệu đã được lưu vào cơ sở dữ liệu!", "Thông báo", MessageBoxButtons.OK, MessageBoxIcon.Information);
                }
                else if (selectedLanguage == "English")
                {
                    MessageBox.Show("Data has been saved to database!", "Notification", MessageBoxButtons.OK, MessageBoxIcon.Information);
                }
            }
            catch (SqlException ex)
            {
                if (ex.Number == 2627)
                {
                    if (selectedLanguage == "Vietnamese")
                    {
                        MessageBox.Show("Giá trị đã tồn tại trong cơ sở dữ liệu!", "Lỗi", MessageBoxButtons.OK, MessageBoxIcon.Error);
                    }
                    else if (selectedLanguage == "English")
                    {
                        MessageBox.Show("The value already exists in the database!", "Error", MessageBoxButtons.OK, MessageBoxIcon.Error);
                    }
                }
                else
                {
                    if (selectedLanguage == "Vietnamese")
                    {
                        MessageBox.Show("Lỗi không xác định xảy ra. Vui lòng thử lại sau.", "Lỗi", MessageBoxButtons.OK, MessageBoxIcon.Error);
                    }
                    else if (selectedLanguage == "English")
                    {
                        MessageBox.Show("An unknown error occurred. Please try again later.", "Error", MessageBoxButtons.OK, MessageBoxIcon.Error);
                    }
                }
            }
            catch (Exception )
            {
                if (selectedLanguage == "Vietnamese")
                {
                    MessageBox.Show("Đã xảy ra lỗi. Vui lòng thử lại sau.", "Lỗi", MessageBoxButtons.OK, MessageBoxIcon.Error);
                }
                else if (selectedLanguage == "English")
                {
                    MessageBox.Show("An error occurred. Please try again later.", "Error", MessageBoxButtons.OK, MessageBoxIcon.Error);
                }
            }
        }



        private bool CheckDataGridViewData(DataGridView dgv)
        {
            string selectedLanguage = GlobalSettings.Language;
            if (dgv.CurrentRow != null && dgv.CurrentCell.RowIndex == dgv.Rows.Count - 1)
            {
                foreach (DataGridViewCell cell in dgv.Rows[dgv.CurrentCell.RowIndex].Cells)
                {
                    if (string.IsNullOrEmpty(cell.Value?.ToString()))
                    {
                        if (selectedLanguage == "Vietnamese")
                        {
                            MessageBox.Show("Vui lòng nhập đầy đủ thông tin cho hàng cuối cùng!", "Thông báo", MessageBoxButtons.OK, MessageBoxIcon.Warning);
                        }
                        else if (selectedLanguage == "English")
                        {
                            MessageBox.Show("Please enter complete information for the last row!", "Notification", MessageBoxButtons.OK, MessageBoxIcon.Warning);
                        }
                        dgv.CurrentCell = dgv.Rows[dgv.CurrentCell.RowIndex].Cells[0];
                        dgv.BeginEdit(true);
                        return false;
                    }
                }
            }

            return true;
        }


        private bool CheckCuDanData(DataGridView dgv)
        {
            string selectedLanguage = GlobalSettings.Language;
            int maCD = Convert.ToInt32(dgv.Rows[dgv.Rows.Count - 1].Cells["maCD"].Value);
            string tenCH = dgv.Rows[dgv.Rows.Count - 1].Cells["tenCH"].Value.ToString();
            DateTime ngaySinh = Convert.ToDateTime(dgv.Rows[dgv.Rows.Count - 1].Cells["ngaySinh"].Value);
       
            if (ngaySinh > DateTime.Now)
            {
                if (selectedLanguage == "Vietnamese")
                {
                    MessageBox.Show("Ngày sinh không được lớn hơn ngày hiện tại!", "Lỗi", MessageBoxButtons.OK, MessageBoxIcon.Error);
                }
                else if (selectedLanguage == "English")
                {
                    MessageBox.Show("Date of birth cannot be greater than current date!", "Error", MessageBoxButtons.OK, MessageBoxIcon.Error);
                }
                dgv.CurrentCell = dgv.Rows[dgv.Rows.Count - 1].Cells["ngaySinh"];
                return false;
            }

            // Các kiểm tra logic khác ở đây...

            return true;
        }

        private void btnxoa_Click(object sender, EventArgs e)
        {
            string selectedLanguage = GlobalSettings.Language;
            DataGridView dgv = null;

            if (tabDulieu.SelectedTab == NhanVien)
            {
                dgv = dsnv;
            }
            else if (tabDulieu.SelectedTab == PhongBan)
            {
                dgv = dspb;
            }
            else if (tabDulieu.SelectedTab == TaiKhoan)
            {
                dgv = dstk;
            }
            else if (tabDulieu.SelectedTab == Quyen)
            {
                dgv = dslshd;
            }
            else if (tabDulieu.SelectedTab == DsUyQuyenCV)
            {
                dgv = dsuqcv;

            }

            if (dgv != null && dgv.SelectedRows.Count > 0)
            {
                DataGridViewRow selectedRow = dgv.SelectedRows[0];
                object[] rowData = new object[selectedRow.Cells.Count];
                for (int i = 0; i < selectedRow.Cells.Count; i++)
                {
                    rowData[i] = selectedRow.Cells[i].Value;
                }

                string primaryKeyColumn = dgv.Columns[0].DataPropertyName;

                try
                {
                    // Gọi phương thức xóa dữ liệu
                    DatabaseAccess.DeleteData(tabDulieu.SelectedTab.Name, new string[] { primaryKeyColumn }, new object[] { rowData[0] });

                    // Sau khi xóa dữ liệu, cần load lại danh sách dữ liệu để cập nhật giao diện
                    if (tabDulieu.SelectedTab == NhanVien)
                    {
                        loadDsNv();
                    }
                    else if (tabDulieu.SelectedTab == PhongBan)
                    {
                        loadDsPhongBan();
                    }
                    else if (tabDulieu.SelectedTab == TaiKhoan)
                    {
                        loadDsTK();
                    }
                    else if (tabDulieu.SelectedTab == Quyen)
                    {
                        loadDsQuyen();
                    }else if (tabDulieu.SelectedTab == DsUyQuyenCV)
                    {
                        loadDsUyQuyenCV();
                    }

                    if (selectedLanguage == "Vietnamese")
                    {
                        MessageBox.Show("Đã xóa dữ liệu thành công!", "Thông báo", MessageBoxButtons.OK, MessageBoxIcon.Information);
                    }
                    else if (selectedLanguage == "English")
                    {
                        MessageBox.Show("Data deleted successfully!", "Notification", MessageBoxButtons.OK, MessageBoxIcon.Information);
                    }
                }
                catch (Exception)
                {
                    if (selectedLanguage == "Vietnamese")
                    {
                        MessageBox.Show("Đã xảy ra lỗi khi xóa dữ liệu!", "Lỗi", MessageBoxButtons.OK, MessageBoxIcon.Error);
                    }
                    else if (selectedLanguage == "English")
                    {
                        MessageBox.Show("An error occurred while deleting data!", "Error", MessageBoxButtons.OK, MessageBoxIcon.Error);
                    }
                }
            }
            else
            {
                if (selectedLanguage == "Vietnamese")
                {
                    MessageBox.Show("Vui lòng chọn một hàng để xóa!", "Cảnh báo", MessageBoxButtons.OK, MessageBoxIcon.Warning);
                }
                else if (selectedLanguage == "English")
                {
                    MessageBox.Show("Please select a row to delete!", "Warning", MessageBoxButtons.OK, MessageBoxIcon.Warning);
                }
            }
        }


        private void btnCapNhat_Click_1(object sender, EventArgs e)
        {
            string selectedLanguage = GlobalSettings.Language;
            DataGridView dgv = null;

             if (tabDulieu.SelectedTab == NhanVien)
            {
                dgv = dsnv;
            }
            else if (tabDulieu.SelectedTab == PhongBan)
            {
                dgv = dspb;
            }
            else if (tabDulieu.SelectedTab == TaiKhoan)
            {
                dgv = dstk;
            }
            else if (tabDulieu.SelectedTab == Quyen)
            {
                dgv = dslshd;
            }
            else if (tabDulieu.SelectedTab == DsUyQuyenCV)
            {
                dgv = dsuqcv;

            }


            if (dgv != null)
            {
                List<int> changedRowsIndexes = GetChangedRowsIndexes(dgv);

                foreach (int rowIndex in changedRowsIndexes)
                {
                    DataGridViewRow row = dgv.Rows[rowIndex];
                    object[] rowData = new object[row.Cells.Count];
                    for (int i = 0; i < row.Cells.Count; i++)
                    {
                        rowData[i] = row.Cells[i].Value;
                    }

          
                    string primaryKeyColumn = dgv.Columns[0].DataPropertyName;

                    try
                    {
                   
                        string tableName = tabDulieu.SelectedTab.Name;

               
                        List<string> columnNames = new List<string>();
                        List<object> values = new List<object>();
                        for (int i = 1; i < dgv.Columns.Count; i++) 
                        {
                            columnNames.Add(dgv.Columns[i].DataPropertyName);
                            values.Add(rowData[i]);
                        }

                     
                        string[] conditionColumns = { primaryKeyColumn };
               
                        object[] conditionValues = { rowData[0] };

                
                        DatabaseAccess.UpdateData(tableName, columnNames.ToArray(), values.ToArray(), conditionColumns, conditionValues);

                    
                        row.DataGridView.UpdateCellValue(row.Cells[0].ColumnIndex, row.Index);
                    }
                    catch (Exception ex)
                    {
                        if (selectedLanguage == "Vietnamese")
                        {
                            MessageBox.Show($"Đã xảy ra lỗi khi cập nhật dữ liệu hàng {rowIndex + 1}!\n{ex.Message}", "Lỗi", MessageBoxButtons.OK, MessageBoxIcon.Error);
                        }
                        else if (selectedLanguage == "English")
                        {
                            MessageBox.Show($"An error occurred while updating row data {rowIndex + 1}!\n{ex.Message}", "Error", MessageBoxButtons.OK, MessageBoxIcon.Error);
                        }
                    }
                }

            
                dgv.ReadOnly = true;
                btnCapNhat.Enabled = false;
                btnluu.Enabled = true;
                btnsua.Enabled = true;
                btnxoa.Enabled = true;
                btnthem.Enabled = true;

                if (selectedLanguage == "Vietnamese")
                {
                    MessageBox.Show("Đã cập nhật dữ liệu thành công!", "Thông báo", MessageBoxButtons.OK, MessageBoxIcon.Information);
                }
                else if (selectedLanguage == "English")
                {
                    MessageBox.Show("Data updated successfully!", "Notification", MessageBoxButtons.OK, MessageBoxIcon.Information);
                }
            }
            else
            {
                if (selectedLanguage == "Vietnamese")
                {
                    MessageBox.Show("Không tìm thấy DataGridView để cập nhật!", "Cảnh báo", MessageBoxButtons.OK, MessageBoxIcon.Warning);
                }
                else if (selectedLanguage == "English")
                {
                    MessageBox.Show("DataGridView not found to update!", "Warning", MessageBoxButtons.OK, MessageBoxIcon.Warning);
                }
            }
        }

        private List<int> GetChangedRowsIndexes(DataGridView dataGridView)
        {
            List<int> changedRowsIndexes = new List<int>();

            foreach (DataGridViewRow row in dataGridView.Rows)
            {
                if (!row.IsNewRow)
                {
                    bool rowChanged = false;
                    for (int i = 0; i < row.Cells.Count; i++)
                    {
                        if (row.Cells[i].Value != null && !row.Cells[i].Value.Equals(row.Cells[i].Tag))
                        {
                            rowChanged = true;
                            break;
                        }
                    }

                    if (rowChanged)
                    {
                        changedRowsIndexes.Add(row.Index);
                    }
                }
            }

            return changedRowsIndexes;
        }



        private void btnsua_Click(object sender, EventArgs e)
        {
            btnluu.Enabled = btnxoa.Enabled = btnthem.Enabled = false;
            btnCapNhat.Enabled=true;
            DataGridView dgv = null;

      
            if (tabDulieu.SelectedTab == NhanVien)
            {
                dgv = dsnv;
                dsnv.ReadOnly = false;
            }
            else if (tabDulieu.SelectedTab == PhongBan)
            {
                dgv = dspb;
                dspb.ReadOnly = false;
            }
            else if (tabDulieu.SelectedTab == TaiKhoan)
            {
                dgv = dstk;
                dstk.ReadOnly = false;
            }
            else if (tabDulieu.SelectedTab == Quyen)
            {
                dgv = dslshd;
                dslshd.ReadOnly = false;
            }
            else if (tabDulieu.SelectedTab == DsUyQuyenCV)
            {
                dgv = dsuqcv;
                dsuqcv.ReadOnly = false;

            }



        }

        private void FormDuLieu_FormClosing(object sender, FormClosingEventArgs e)
        {
            string selectedLanguage = GlobalSettings.Language;

            if (e.CloseReason == CloseReason.UserClosing)
            {
         
                DialogResult result = MessageBox.Show("Bạn có muốn thoát chương trình không?", "Xác nhận", MessageBoxButtons.YesNo, MessageBoxIcon.Question);
                
                if (selectedLanguage == "Vietnamese")
                {
                    result = MessageBox.Show("Bạn có muốn thoát chương trình không?", "Xác nhận", MessageBoxButtons.YesNo, MessageBoxIcon.Question);
                }
                else if (selectedLanguage == "English")
                {
                    result = MessageBox.Show("Do you want to exit the program?", "Confirm", MessageBoxButtons.YesNo, MessageBoxIcon.Question);
                }

                if (result == DialogResult.Yes)
                {
        
                    Application.Exit();
                }
                else
                {
                    e.Cancel = true;
                }
            }
        }

        private void textBox1_TextChanged(object sender, EventArgs e)
        {

        }

        private void CuDan_Click(object sender, EventArgs e)
        {

        }

        private void timkiem_Click(object sender, EventArgs e)
        {
            string selectedLanguage = GlobalSettings.Language;
            string keyword = txbtimkiem.Text.Trim().ToLower();

            if (string.IsNullOrEmpty(keyword))
            {
                if (selectedLanguage == "Vietnamese")
                {
                    MessageBox.Show("Vui lòng nhập từ khóa tìm kiếm", "Thông báo", MessageBoxButtons.OK, MessageBoxIcon.Information);
                }
                else if (selectedLanguage == "English")
                {
                    MessageBox.Show("Please enter search keywords", "Notification", MessageBoxButtons.OK, MessageBoxIcon.Information);
                }
                return;
            }

            DataGridView dgv = null;

            if (tabDulieu.SelectedTab == NhanVien)
            {
                dgv = dsnv;
            }
            else if (tabDulieu.SelectedTab == PhongBan)
            {
                dgv = dspb;
            }
            else if (tabDulieu.SelectedTab == TaiKhoan)
            {
                dgv = dstk;
            }
            else if (tabDulieu.SelectedTab == Quyen)
            {
                dgv = dslshd;
            }
            else if (tabDulieu.SelectedTab == DsUyQuyenCV)
            {
                dgv = dsuqcv;

            }


            if (dgv != null)
            {
                dgv.ClearSelection();

                foreach (DataGridViewRow row in dgv.Rows)
                {
                    foreach (DataGridViewCell cell in row.Cells)
                    {
                        if (cell.Value != null && cell.Value.ToString().ToLower().Contains(keyword))
                        {
                            dgv.Rows[row.Index].Selected = true;
                            dgv.FirstDisplayedScrollingRowIndex = row.Index;
                            return;
                        }
                    }
                }

                if (selectedLanguage == "Vietnamese")
                {
                    MessageBox.Show("Không tìm thấy kết quả phù hợp", "Thông báo", MessageBoxButtons.OK, MessageBoxIcon.Information);
                }
                else if (selectedLanguage == "English")
                {
                    MessageBox.Show("No matches found", "Notification", MessageBoxButtons.OK, MessageBoxIcon.Information);
                }
            }
            else
            {
                if (selectedLanguage == "Vietnamese")
                {
                    MessageBox.Show("Không có DataGridView nào được chọn", "Thông báo", MessageBoxButtons.OK, MessageBoxIcon.Information);
                }
                else if (selectedLanguage == "English")
                {
                    MessageBox.Show("No DataGridView selected", "Notification", MessageBoxButtons.OK, MessageBoxIcon.Information);
                }
            }
        }

        private void minimize_Click(object sender, EventArgs e)
        {
            this.WindowState = FormWindowState.Minimized;
        }

        private void logout_Click(object sender, EventArgs e)
        {
            FormMain form = new FormMain();
            form.Show();
            this.Hide();
        }
        // Dùng để kéo thả cửa sổ
        [DllImport("user32.dll", EntryPoint = "ReleaseCapture")]
        private extern static void ReleaseCapture();
        [DllImport("user32.dll", EntryPoint = "SendMessage")]
        private extern static void SendMessage(System.IntPtr hwnd, int wmsg, int wparam, int lparam);
        private void FormDuLieuNhanVien_MouseDown(object sender, MouseEventArgs e)
        {
            ReleaseCapture();
            SendMessage(this.Handle, 0x112, 0xf012, 0);
        }
        //
<<<<<<< HEAD

        private void buttonExportExcel_Click_1(object sender, EventArgs e)
        {
            SaveFileDialog saveFileDialog = new SaveFileDialog();
            saveFileDialog.FileName = "DataGridViewExport.xlsx";
            saveFileDialog.Filter = "Excel (*xlsx)|*.xlsx";
            if (saveFileDialog.ShowDialog() == DialogResult.OK)
            {
                try
                {
                    ExportExcel(saveFileDialog.FileName, dslshd);
                    Process.Start(saveFileDialog.FileName);
                    MessageBox.Show("Xuất file thành công!");
                }
                catch (Exception ex)
                {
                    MessageBox.Show("Đã có lỗi xảy ra trong quá trình xuất file\n" + ex.Message);
                }
            }
        }

        private void buttonExportExcel2_Click(object sender, EventArgs e)
        {
            SaveFileDialog saveFileDialog = new SaveFileDialog();
            saveFileDialog.FileName = "DataGridViewExport.xlsx";
            saveFileDialog.Filter = "Excel (*xlsx)|*.xlsx";
            if (saveFileDialog.ShowDialog() == DialogResult.OK)
            {
                try
                {
                    ExportExcel(saveFileDialog.FileName, dstk);
                    Process.Start(saveFileDialog.FileName);
                    MessageBox.Show("Xuất file thành công!");
                }
                catch (Exception ex)
                {
                    MessageBox.Show("Đã có lỗi xảy ra trong quá trình xuất file\n" + ex.Message);
                }
            }
        }

        private void buttonExportExcel3_Click(object sender, EventArgs e)
        {
            SaveFileDialog saveFileDialog = new SaveFileDialog();
            saveFileDialog.FileName = "DataGridViewExport.xlsx";
            saveFileDialog.Filter = "Excel (*xlsx)|*.xlsx";
            if (saveFileDialog.ShowDialog() == DialogResult.OK)
            {
                try
                {
                    ExportExcel(saveFileDialog.FileName, dsnv);
                    Process.Start(saveFileDialog.FileName);
                    MessageBox.Show("Xuất file thành công!");
                }
                catch (Exception ex)
                {
                    MessageBox.Show("Đã có lỗi xảy ra trong quá trình xuất file\n" + ex.Message);
                }
            }
        }

        private void buttonExportExcel4_Click(object sender, EventArgs e)
        {
            SaveFileDialog saveFileDialog = new SaveFileDialog();
            saveFileDialog.FileName = "DataGridViewExport.xlsx";
            saveFileDialog.Filter = "Excel (*xlsx)|*.xlsx";
            if (saveFileDialog.ShowDialog() == DialogResult.OK)
            {
                try
                {
                    ExportExcel(saveFileDialog.FileName, dspb);
                    Process.Start(saveFileDialog.FileName);
                    MessageBox.Show("Xuất file thành công!");
                }
                catch (Exception ex)
                {
                    MessageBox.Show("Đã có lỗi xảy ra trong quá trình xuất file\n" + ex.Message);
                }
            }
        }

        private void buttonExportExcel5_Click(object sender, EventArgs e)
        {
            SaveFileDialog saveFileDialog = new SaveFileDialog();
            saveFileDialog.FileName = "DataGridViewExport.xlsx";
            saveFileDialog.Filter = "Excel (*xlsx)|*.xlsx";
            if (saveFileDialog.ShowDialog() == DialogResult.OK)
            {
                try
                {
                    ExportExcel(saveFileDialog.FileName, dsuqcv);
                    Process.Start(saveFileDialog.FileName);
                    MessageBox.Show("Xuất file thành công!");
                }
                catch (Exception ex)
                {
                    MessageBox.Show("Đã có lỗi xảy ra trong quá trình xuất file\n" + ex.Message);
                }
            }
        }

        private void ExportExcel(string path, DataGridView data)
        {
            Excel.Application application = new Excel.Application();
            application.Application.Workbooks.Add(Type.Missing);
            for (int i = 0; i < data.Columns.Count; i++)
            {
                application.Cells[1, i + 1] = data.Columns[i].HeaderText;
            }
            for (int i = 0; i < data.Rows.Count; i++)
            {
                for (int j = 0; j < data.Columns.Count; j++)
                {
                    application.Cells[i + 2, j + 1] = data.Rows[i].Cells[j].Value;
                }
            }
            application.Columns.AutoFit();
            application.ActiveWorkbook.SaveCopyAs(path);
            application.ActiveWorkbook.Saved = true;
        }

        private void buttonXuatPDF_Click(object sender, EventArgs e)
        {
            if (dslshd.Rows.Count > 0)
            {
                SaveFileDialog saveFileDialog = new SaveFileDialog();
                saveFileDialog.Filter = "PDF (*.pdf)|*.pdf";
                saveFileDialog.FileName = "DataGridViewExport.pdf";

                if (saveFileDialog.ShowDialog() == DialogResult.OK)
                {
                    var htmlContent = GetHtmlFromDataGridView(dslshd);
                    var pdfFile = TransferHtmlToPdf(htmlContent, saveFileDialog.FileName);
                    Process.Start(pdfFile);
                    MessageBox.Show("Xuất dữ liệu sang PDF thành công!", "Info");
                }
            }
            else
            {
                MessageBox.Show("Không tìm thấy dữ liệu để xuất ra PDF!", "Info");
            }
        }

        private void buttonXuatPDF2_Click(object sender, EventArgs e)
        {
            if (dstk.Rows.Count > 0)
            {
                SaveFileDialog saveFileDialog = new SaveFileDialog();
                saveFileDialog.Filter = "PDF (*.pdf)|*.pdf";
                saveFileDialog.FileName = "DataGridViewExport.pdf";

                if (saveFileDialog.ShowDialog() == DialogResult.OK)
                {
                    var htmlContent = GetHtmlFromDataGridView(dstk);
                    var pdfFile = TransferHtmlToPdf(htmlContent, saveFileDialog.FileName);
                    Process.Start(pdfFile);
                    MessageBox.Show("Xuất dữ liệu sang PDF thành công!", "Info");
                }
            }
            else
            {
                MessageBox.Show("Không tìm thấy dữ liệu để xuất ra PDF!", "Info");
            }
        }

        private void buttonXuatPDF3_Click(object sender, EventArgs e)
        {
            if (dsnv.Rows.Count > 0)
            {
                SaveFileDialog saveFileDialog = new SaveFileDialog();
                saveFileDialog.Filter = "PDF (*.pdf)|*.pdf";
                saveFileDialog.FileName = "DataGridViewExport.pdf";

                if (saveFileDialog.ShowDialog() == DialogResult.OK)
                {
                    var htmlContent = GetHtmlFromDataGridView(dsnv);
                    var pdfFile = TransferHtmlToPdf(htmlContent, saveFileDialog.FileName);
                    Process.Start(pdfFile);
                    MessageBox.Show("Xuất dữ liệu sang PDF thành công!", "Info");
                }
            }
            else
            {
                MessageBox.Show("Không tìm thấy dữ liệu để xuất ra PDF!", "Info");
            }
        }

        private void buttonXuatPDF4_Click(object sender, EventArgs e)
        {
            if (dspb.Rows.Count > 0)
            {
                SaveFileDialog saveFileDialog = new SaveFileDialog();
                saveFileDialog.Filter = "PDF (*.pdf)|*.pdf";
                saveFileDialog.FileName = "DataGridViewExport.pdf";

                if (saveFileDialog.ShowDialog() == DialogResult.OK)
                {
                    var htmlContent = GetHtmlFromDataGridView(dspb);
                    var pdfFile = TransferHtmlToPdf(htmlContent, saveFileDialog.FileName);
                    Process.Start(pdfFile);
                    MessageBox.Show("Xuất dữ liệu sang PDF thành công!", "Info");
                }
            }
            else
            {
                MessageBox.Show("Không tìm thấy dữ liệu để xuất ra PDF!", "Info");
            }
        }

        private void buttonXuatPDF5_Click(object sender, EventArgs e)
        {
            if (dsuqcv.Rows.Count > 0)
            {
                SaveFileDialog saveFileDialog = new SaveFileDialog();
                saveFileDialog.Filter = "PDF (*.pdf)|*.pdf";
                saveFileDialog.FileName = "DataGridViewExport.pdf";

                if (saveFileDialog.ShowDialog() == DialogResult.OK)
                {
                    var htmlContent = GetHtmlFromDataGridView(dsuqcv);
                    var pdfFile = TransferHtmlToPdf(htmlContent, saveFileDialog.FileName);
                    Process.Start(pdfFile);
                    MessageBox.Show("Xuất dữ liệu sang PDF thành công!", "Info");
                }
            }
            else
            {
                MessageBox.Show("Không tìm thấy dữ liệu để xuất ra PDF!", "Info");
            }
        }

        private string GetHtmlFromDataGridView(DataGridView dataGridView)
        {
            string fileName = Path.Combine(Path.GetTempPath(), DateTime.Now.ToString("ddMMyyyyhhmmss") + ".html");
            string html = "<!DOCTYPE html><html><head><style>table { border-collapse: collapse; } th, td { border: 1px solid black; padding: 8px; }</style></head><body><table>";

            // Add headers
            html += "<tr>";
            foreach (DataGridViewColumn column in dataGridView.Columns)
            {
                html += "<th>" + column.HeaderText + "</th>";
            }
            html += "</tr>";

            // Add data
            foreach (DataGridViewRow row in dataGridView.Rows)
            {
                html += "<tr>";
                foreach (DataGridViewCell cell in row.Cells)
                {
                    html += "<td>" + cell.Value.ToString() + "</td>";
                }
                html += "</tr>";
            }

            html += "</table></body></html>";

            System.IO.File.WriteAllText(fileName, html);
            return fileName;
        }

        private string TransferHtmlToPdf(string htmlContent, string pdfFilePath)
        {
            string pdfFile = pdfFilePath.Replace(".html", ".pdf");
            ProcessStartInfo info = new ProcessStartInfo();
            info.FileName = @"C:\Program Files\Google\Chrome\Application\chrome.exe";
            info.Arguments = "--headless --disable-gpu --print-to-pdf=\"" + pdfFile + "\" \"" + htmlContent + "\"";
            info.CreateNoWindow = true;
            Process process = new Process();
            process.StartInfo = info;
            process.Start();
            process.WaitForExit();

            return pdfFile;
        }
=======
        private void UpdateLanguage()
        {
            // Lấy ngôn ngữ đã chọn từ biến global hoặc một cơ chế khác
            string selectedLanguage = GlobalSettings.Language;

            // Cập nhật ngôn ngữ cho các thành phần giao diện dựa trên ngôn ngữ đã chọn
            if (selectedLanguage == "Vietnamese")
            {
                // Cập nhật các nhãn và các điều khiển khác trong giao diện với ngôn ngữ tiếng Việt
                NhanVien.Text = "Nhân viên";
                PhongBan.Text = "Phòng ban";
                TaiKhoan.Text = "Tài khoản";
                Quyen.Text = "Quyền";
                DsUyQuyenCV.Text = "Danh sách quyền";
                btnCapNhat.Text = "Cập nhật";
                btnluu.Text = "Lưu";
                btnsua.Text = "Sửa";
                btnxoa.Text = "Xóa";
                btnthem.Text = "Thêm";


                dsnv.Columns["manv"].HeaderText = "Mã nhân viên";
                dsnv.Columns["hoten"].HeaderText = "Họ và tên";
                dsnv.Columns["ngaysinh"].HeaderText = "Ngày sinh";
                dsnv.Columns["gioitinh"].HeaderText = "Giới tính";
                dsnv.Columns["diachi"].HeaderText = "Địa chỉ";
                dsnv.Columns["didong"].HeaderText = "Đi động";
                dsnv.Columns["email"].HeaderText = "Email";
                dsnv.Columns["chucvu"].HeaderText = "Chức vụ";
                dsnv.Columns["phongban"].HeaderText = "Phòng ban";
                dsnv.Columns["luong"].HeaderText = "Lương";
                dsnv.Columns["trangthai"].HeaderText = "Trạng thái";
                dsnv.Columns["trinhdohocvan"].HeaderText = "Trình độ học vấn";
                dsnv.Columns["loaihinh"].HeaderText = "Loại hình";
                dsnv.Columns["quyenhan"].HeaderText = "Quyền hạn";

                dsuqcv.Columns["maNV_cu"].HeaderText = "Mã nhân viên";
                dsuqcv.Columns["maCV"].HeaderText = "Họ và tên";
                dsuqcv.Columns["maNV_moi"].HeaderText = "Ngày sinh";
                dsuqcv.Columns["trangthai"].HeaderText = "Giới tính";
                dsuqcv.Columns["thoiGianHoanThanh"].HeaderText = "Địa chỉ";
                dsuqcv.Columns["songayhethan"].HeaderText = "Đi động";
                dsuqcv.Columns["Tuychonchiase"].HeaderText = "Email";

                dspb.Columns["id"].HeaderText = "Mã phòng ban";
                dspb.Columns["ten"].HeaderText = "Tên phòng ban";

                dslshd.Columns["id"].HeaderText = "Mã quyền";
                dslshd.Columns["ten"].HeaderText = "Tên quyền hạn";

                dstk.Columns["id"].HeaderText = "Tên đăng nhập";
                dstk.Columns["mk"].HeaderText = "Mật khẩu";
                dstk.Columns["loaiTK"].HeaderText = "Loại tài khoản";
            }
            else if (selectedLanguage == "English")
            {
                // Cập nhật các nhãn và các điều khiển khác trong giao diện với ngôn ngữ tiếng Anh
                NhanVien.Text = "Employee";
                PhongBan.Text = "Department";
                TaiKhoan.Text = "Account";
                Quyen.Text = "Permission";
                btnCapNhat.Text = "Update";
                btnluu.Text = "Save";
                btnsua.Text = "Edit";
                btnxoa.Text = "Delete";
                btnthem.Text = "Add";
                DsUyQuyenCV.Text = "List of permissions";


                dsnv.Columns["manv"].HeaderText = "Employee ID";
                dsnv.Columns["hoten"].HeaderText = "Full Name";
                dsnv.Columns["ngaysinh"].HeaderText = "Date of Birth";
                dsnv.Columns["gioitinh"].HeaderText = "Gender";
                dsnv.Columns["diachi"].HeaderText = "Address";
                dsnv.Columns["didong"].HeaderText = "Mobile";
                dsnv.Columns["email"].HeaderText = "Email";
                dsnv.Columns["chucvu"].HeaderText = "Position";
                dsnv.Columns["phongban"].HeaderText = "Department";
                dsnv.Columns["luong"].HeaderText = "Salary";
                dsnv.Columns["trangthai"].HeaderText = "Status";
                dsnv.Columns["trinhdohocvan"].HeaderText = "Educational Background";
                dsnv.Columns["loaihinh"].HeaderText = "Type";
                dsnv.Columns["quyenhan"].HeaderText = "Authority";

                dsuqcv.Columns["maNV_cu"].HeaderText = "Previous Employee ID";
                dsuqcv.Columns["maCV"].HeaderText = "Full Name";
                dsuqcv.Columns["maNV_moi"].HeaderText = "New Employee ID";
                dsuqcv.Columns["trangthai"].HeaderText = "Status";
                dsuqcv.Columns["thoiGianHoanThanh"].HeaderText = "Time of Completion";
                dsuqcv.Columns["songayhethan"].HeaderText = "Remaining Days";
                dsuqcv.Columns["Tuychonchiase"].HeaderText = "Options to Share";

                dspb.Columns["id"].HeaderText = "Department ID";
                dspb.Columns["ten"].HeaderText = "Department Name";

                dslshd.Columns["id"].HeaderText = "Role ID";
                dslshd.Columns["ten"].HeaderText = "Role Name";

                dstk.Columns["id"].HeaderText = "Username";
                dstk.Columns["mk"].HeaderText = "Password";
                dstk.Columns["loaiTK"].HeaderText = "Account Type";

            }
        }

>>>>>>> de9d2589
    }
}
<|MERGE_RESOLUTION|>--- conflicted
+++ resolved
@@ -790,283 +790,6 @@
             SendMessage(this.Handle, 0x112, 0xf012, 0);
         }
         //
-<<<<<<< HEAD
-
-        private void buttonExportExcel_Click_1(object sender, EventArgs e)
-        {
-            SaveFileDialog saveFileDialog = new SaveFileDialog();
-            saveFileDialog.FileName = "DataGridViewExport.xlsx";
-            saveFileDialog.Filter = "Excel (*xlsx)|*.xlsx";
-            if (saveFileDialog.ShowDialog() == DialogResult.OK)
-            {
-                try
-                {
-                    ExportExcel(saveFileDialog.FileName, dslshd);
-                    Process.Start(saveFileDialog.FileName);
-                    MessageBox.Show("Xuất file thành công!");
-                }
-                catch (Exception ex)
-                {
-                    MessageBox.Show("Đã có lỗi xảy ra trong quá trình xuất file\n" + ex.Message);
-                }
-            }
-        }
-
-        private void buttonExportExcel2_Click(object sender, EventArgs e)
-        {
-            SaveFileDialog saveFileDialog = new SaveFileDialog();
-            saveFileDialog.FileName = "DataGridViewExport.xlsx";
-            saveFileDialog.Filter = "Excel (*xlsx)|*.xlsx";
-            if (saveFileDialog.ShowDialog() == DialogResult.OK)
-            {
-                try
-                {
-                    ExportExcel(saveFileDialog.FileName, dstk);
-                    Process.Start(saveFileDialog.FileName);
-                    MessageBox.Show("Xuất file thành công!");
-                }
-                catch (Exception ex)
-                {
-                    MessageBox.Show("Đã có lỗi xảy ra trong quá trình xuất file\n" + ex.Message);
-                }
-            }
-        }
-
-        private void buttonExportExcel3_Click(object sender, EventArgs e)
-        {
-            SaveFileDialog saveFileDialog = new SaveFileDialog();
-            saveFileDialog.FileName = "DataGridViewExport.xlsx";
-            saveFileDialog.Filter = "Excel (*xlsx)|*.xlsx";
-            if (saveFileDialog.ShowDialog() == DialogResult.OK)
-            {
-                try
-                {
-                    ExportExcel(saveFileDialog.FileName, dsnv);
-                    Process.Start(saveFileDialog.FileName);
-                    MessageBox.Show("Xuất file thành công!");
-                }
-                catch (Exception ex)
-                {
-                    MessageBox.Show("Đã có lỗi xảy ra trong quá trình xuất file\n" + ex.Message);
-                }
-            }
-        }
-
-        private void buttonExportExcel4_Click(object sender, EventArgs e)
-        {
-            SaveFileDialog saveFileDialog = new SaveFileDialog();
-            saveFileDialog.FileName = "DataGridViewExport.xlsx";
-            saveFileDialog.Filter = "Excel (*xlsx)|*.xlsx";
-            if (saveFileDialog.ShowDialog() == DialogResult.OK)
-            {
-                try
-                {
-                    ExportExcel(saveFileDialog.FileName, dspb);
-                    Process.Start(saveFileDialog.FileName);
-                    MessageBox.Show("Xuất file thành công!");
-                }
-                catch (Exception ex)
-                {
-                    MessageBox.Show("Đã có lỗi xảy ra trong quá trình xuất file\n" + ex.Message);
-                }
-            }
-        }
-
-        private void buttonExportExcel5_Click(object sender, EventArgs e)
-        {
-            SaveFileDialog saveFileDialog = new SaveFileDialog();
-            saveFileDialog.FileName = "DataGridViewExport.xlsx";
-            saveFileDialog.Filter = "Excel (*xlsx)|*.xlsx";
-            if (saveFileDialog.ShowDialog() == DialogResult.OK)
-            {
-                try
-                {
-                    ExportExcel(saveFileDialog.FileName, dsuqcv);
-                    Process.Start(saveFileDialog.FileName);
-                    MessageBox.Show("Xuất file thành công!");
-                }
-                catch (Exception ex)
-                {
-                    MessageBox.Show("Đã có lỗi xảy ra trong quá trình xuất file\n" + ex.Message);
-                }
-            }
-        }
-
-        private void ExportExcel(string path, DataGridView data)
-        {
-            Excel.Application application = new Excel.Application();
-            application.Application.Workbooks.Add(Type.Missing);
-            for (int i = 0; i < data.Columns.Count; i++)
-            {
-                application.Cells[1, i + 1] = data.Columns[i].HeaderText;
-            }
-            for (int i = 0; i < data.Rows.Count; i++)
-            {
-                for (int j = 0; j < data.Columns.Count; j++)
-                {
-                    application.Cells[i + 2, j + 1] = data.Rows[i].Cells[j].Value;
-                }
-            }
-            application.Columns.AutoFit();
-            application.ActiveWorkbook.SaveCopyAs(path);
-            application.ActiveWorkbook.Saved = true;
-        }
-
-        private void buttonXuatPDF_Click(object sender, EventArgs e)
-        {
-            if (dslshd.Rows.Count > 0)
-            {
-                SaveFileDialog saveFileDialog = new SaveFileDialog();
-                saveFileDialog.Filter = "PDF (*.pdf)|*.pdf";
-                saveFileDialog.FileName = "DataGridViewExport.pdf";
-
-                if (saveFileDialog.ShowDialog() == DialogResult.OK)
-                {
-                    var htmlContent = GetHtmlFromDataGridView(dslshd);
-                    var pdfFile = TransferHtmlToPdf(htmlContent, saveFileDialog.FileName);
-                    Process.Start(pdfFile);
-                    MessageBox.Show("Xuất dữ liệu sang PDF thành công!", "Info");
-                }
-            }
-            else
-            {
-                MessageBox.Show("Không tìm thấy dữ liệu để xuất ra PDF!", "Info");
-            }
-        }
-
-        private void buttonXuatPDF2_Click(object sender, EventArgs e)
-        {
-            if (dstk.Rows.Count > 0)
-            {
-                SaveFileDialog saveFileDialog = new SaveFileDialog();
-                saveFileDialog.Filter = "PDF (*.pdf)|*.pdf";
-                saveFileDialog.FileName = "DataGridViewExport.pdf";
-
-                if (saveFileDialog.ShowDialog() == DialogResult.OK)
-                {
-                    var htmlContent = GetHtmlFromDataGridView(dstk);
-                    var pdfFile = TransferHtmlToPdf(htmlContent, saveFileDialog.FileName);
-                    Process.Start(pdfFile);
-                    MessageBox.Show("Xuất dữ liệu sang PDF thành công!", "Info");
-                }
-            }
-            else
-            {
-                MessageBox.Show("Không tìm thấy dữ liệu để xuất ra PDF!", "Info");
-            }
-        }
-
-        private void buttonXuatPDF3_Click(object sender, EventArgs e)
-        {
-            if (dsnv.Rows.Count > 0)
-            {
-                SaveFileDialog saveFileDialog = new SaveFileDialog();
-                saveFileDialog.Filter = "PDF (*.pdf)|*.pdf";
-                saveFileDialog.FileName = "DataGridViewExport.pdf";
-
-                if (saveFileDialog.ShowDialog() == DialogResult.OK)
-                {
-                    var htmlContent = GetHtmlFromDataGridView(dsnv);
-                    var pdfFile = TransferHtmlToPdf(htmlContent, saveFileDialog.FileName);
-                    Process.Start(pdfFile);
-                    MessageBox.Show("Xuất dữ liệu sang PDF thành công!", "Info");
-                }
-            }
-            else
-            {
-                MessageBox.Show("Không tìm thấy dữ liệu để xuất ra PDF!", "Info");
-            }
-        }
-
-        private void buttonXuatPDF4_Click(object sender, EventArgs e)
-        {
-            if (dspb.Rows.Count > 0)
-            {
-                SaveFileDialog saveFileDialog = new SaveFileDialog();
-                saveFileDialog.Filter = "PDF (*.pdf)|*.pdf";
-                saveFileDialog.FileName = "DataGridViewExport.pdf";
-
-                if (saveFileDialog.ShowDialog() == DialogResult.OK)
-                {
-                    var htmlContent = GetHtmlFromDataGridView(dspb);
-                    var pdfFile = TransferHtmlToPdf(htmlContent, saveFileDialog.FileName);
-                    Process.Start(pdfFile);
-                    MessageBox.Show("Xuất dữ liệu sang PDF thành công!", "Info");
-                }
-            }
-            else
-            {
-                MessageBox.Show("Không tìm thấy dữ liệu để xuất ra PDF!", "Info");
-            }
-        }
-
-        private void buttonXuatPDF5_Click(object sender, EventArgs e)
-        {
-            if (dsuqcv.Rows.Count > 0)
-            {
-                SaveFileDialog saveFileDialog = new SaveFileDialog();
-                saveFileDialog.Filter = "PDF (*.pdf)|*.pdf";
-                saveFileDialog.FileName = "DataGridViewExport.pdf";
-
-                if (saveFileDialog.ShowDialog() == DialogResult.OK)
-                {
-                    var htmlContent = GetHtmlFromDataGridView(dsuqcv);
-                    var pdfFile = TransferHtmlToPdf(htmlContent, saveFileDialog.FileName);
-                    Process.Start(pdfFile);
-                    MessageBox.Show("Xuất dữ liệu sang PDF thành công!", "Info");
-                }
-            }
-            else
-            {
-                MessageBox.Show("Không tìm thấy dữ liệu để xuất ra PDF!", "Info");
-            }
-        }
-
-        private string GetHtmlFromDataGridView(DataGridView dataGridView)
-        {
-            string fileName = Path.Combine(Path.GetTempPath(), DateTime.Now.ToString("ddMMyyyyhhmmss") + ".html");
-            string html = "<!DOCTYPE html><html><head><style>table { border-collapse: collapse; } th, td { border: 1px solid black; padding: 8px; }</style></head><body><table>";
-
-            // Add headers
-            html += "<tr>";
-            foreach (DataGridViewColumn column in dataGridView.Columns)
-            {
-                html += "<th>" + column.HeaderText + "</th>";
-            }
-            html += "</tr>";
-
-            // Add data
-            foreach (DataGridViewRow row in dataGridView.Rows)
-            {
-                html += "<tr>";
-                foreach (DataGridViewCell cell in row.Cells)
-                {
-                    html += "<td>" + cell.Value.ToString() + "</td>";
-                }
-                html += "</tr>";
-            }
-
-            html += "</table></body></html>";
-
-            System.IO.File.WriteAllText(fileName, html);
-            return fileName;
-        }
-
-        private string TransferHtmlToPdf(string htmlContent, string pdfFilePath)
-        {
-            string pdfFile = pdfFilePath.Replace(".html", ".pdf");
-            ProcessStartInfo info = new ProcessStartInfo();
-            info.FileName = @"C:\Program Files\Google\Chrome\Application\chrome.exe";
-            info.Arguments = "--headless --disable-gpu --print-to-pdf=\"" + pdfFile + "\" \"" + htmlContent + "\"";
-            info.CreateNoWindow = true;
-            Process process = new Process();
-            process.StartInfo = info;
-            process.Start();
-            process.WaitForExit();
-
-            return pdfFile;
-        }
-=======
         private void UpdateLanguage()
         {
             // Lấy ngôn ngữ đã chọn từ biến global hoặc một cơ chế khác
@@ -1172,6 +895,280 @@
             }
         }
 
->>>>>>> de9d2589
+
+        private void buttonExportExcel_Click_1(object sender, EventArgs e)
+        {
+            SaveFileDialog saveFileDialog = new SaveFileDialog();
+            saveFileDialog.FileName = "DataGridViewExport.xlsx";
+            saveFileDialog.Filter = "Excel (*xlsx)|*.xlsx";
+            if (saveFileDialog.ShowDialog() == DialogResult.OK)
+            {
+                try
+                {
+                    ExportExcel(saveFileDialog.FileName, dslshd);
+                    Process.Start(saveFileDialog.FileName);
+                    MessageBox.Show("Xuất file thành công!");
+                }
+                catch (Exception ex)
+                {
+                    MessageBox.Show("Đã có lỗi xảy ra trong quá trình xuất file\n" + ex.Message);
+                }
+            }
+        }
+
+        private void buttonExportExcel2_Click(object sender, EventArgs e)
+        {
+            SaveFileDialog saveFileDialog = new SaveFileDialog();
+            saveFileDialog.FileName = "DataGridViewExport.xlsx";
+            saveFileDialog.Filter = "Excel (*xlsx)|*.xlsx";
+            if (saveFileDialog.ShowDialog() == DialogResult.OK)
+            {
+                try
+                {
+                    ExportExcel(saveFileDialog.FileName, dstk);
+                    Process.Start(saveFileDialog.FileName);
+                    MessageBox.Show("Xuất file thành công!");
+                }
+                catch (Exception ex)
+                {
+                    MessageBox.Show("Đã có lỗi xảy ra trong quá trình xuất file\n" + ex.Message);
+                }
+            }
+        }
+
+        private void buttonExportExcel3_Click(object sender, EventArgs e)
+        {
+            SaveFileDialog saveFileDialog = new SaveFileDialog();
+            saveFileDialog.FileName = "DataGridViewExport.xlsx";
+            saveFileDialog.Filter = "Excel (*xlsx)|*.xlsx";
+            if (saveFileDialog.ShowDialog() == DialogResult.OK)
+            {
+                try
+                {
+                    ExportExcel(saveFileDialog.FileName, dsnv);
+                    Process.Start(saveFileDialog.FileName);
+                    MessageBox.Show("Xuất file thành công!");
+                }
+                catch (Exception ex)
+                {
+                    MessageBox.Show("Đã có lỗi xảy ra trong quá trình xuất file\n" + ex.Message);
+                }
+            }
+        }
+
+        private void buttonExportExcel4_Click(object sender, EventArgs e)
+        {
+            SaveFileDialog saveFileDialog = new SaveFileDialog();
+            saveFileDialog.FileName = "DataGridViewExport.xlsx";
+            saveFileDialog.Filter = "Excel (*xlsx)|*.xlsx";
+            if (saveFileDialog.ShowDialog() == DialogResult.OK)
+            {
+                try
+                {
+                    ExportExcel(saveFileDialog.FileName, dspb);
+                    Process.Start(saveFileDialog.FileName);
+                    MessageBox.Show("Xuất file thành công!");
+                }
+                catch (Exception ex)
+                {
+                    MessageBox.Show("Đã có lỗi xảy ra trong quá trình xuất file\n" + ex.Message);
+                }
+            }
+        }
+
+        private void buttonExportExcel5_Click(object sender, EventArgs e)
+        {
+            SaveFileDialog saveFileDialog = new SaveFileDialog();
+            saveFileDialog.FileName = "DataGridViewExport.xlsx";
+            saveFileDialog.Filter = "Excel (*xlsx)|*.xlsx";
+            if (saveFileDialog.ShowDialog() == DialogResult.OK)
+            {
+                try
+                {
+                    ExportExcel(saveFileDialog.FileName, dsuqcv);
+                    Process.Start(saveFileDialog.FileName);
+                    MessageBox.Show("Xuất file thành công!");
+                }
+                catch (Exception ex)
+                {
+                    MessageBox.Show("Đã có lỗi xảy ra trong quá trình xuất file\n" + ex.Message);
+                }
+            }
+        }
+
+        private void ExportExcel(string path, DataGridView data)
+        {
+            Excel.Application application = new Excel.Application();
+            application.Application.Workbooks.Add(Type.Missing);
+            for (int i = 0; i < data.Columns.Count; i++)
+            {
+                application.Cells[1, i + 1] = data.Columns[i].HeaderText;
+            }
+            for (int i = 0; i < data.Rows.Count; i++)
+            {
+                for (int j = 0; j < data.Columns.Count; j++)
+                {
+                    application.Cells[i + 2, j + 1] = data.Rows[i].Cells[j].Value;
+                }
+            }
+            application.Columns.AutoFit();
+            application.ActiveWorkbook.SaveCopyAs(path);
+            application.ActiveWorkbook.Saved = true;
+        }
+
+        private void buttonXuatPDF_Click(object sender, EventArgs e)
+        {
+            if (dslshd.Rows.Count > 0)
+            {
+                SaveFileDialog saveFileDialog = new SaveFileDialog();
+                saveFileDialog.Filter = "PDF (*.pdf)|*.pdf";
+                saveFileDialog.FileName = "DataGridViewExport.pdf";
+
+                if (saveFileDialog.ShowDialog() == DialogResult.OK)
+                {
+                    var htmlContent = GetHtmlFromDataGridView(dslshd);
+                    var pdfFile = TransferHtmlToPdf(htmlContent, saveFileDialog.FileName);
+                    Process.Start(pdfFile);
+                    MessageBox.Show("Xuất dữ liệu sang PDF thành công!", "Info");
+                }
+            }
+            else
+            {
+                MessageBox.Show("Không tìm thấy dữ liệu để xuất ra PDF!", "Info");
+            }
+        }
+
+        private void buttonXuatPDF2_Click(object sender, EventArgs e)
+        {
+            if (dstk.Rows.Count > 0)
+            {
+                SaveFileDialog saveFileDialog = new SaveFileDialog();
+                saveFileDialog.Filter = "PDF (*.pdf)|*.pdf";
+                saveFileDialog.FileName = "DataGridViewExport.pdf";
+
+                if (saveFileDialog.ShowDialog() == DialogResult.OK)
+                {
+                    var htmlContent = GetHtmlFromDataGridView(dstk);
+                    var pdfFile = TransferHtmlToPdf(htmlContent, saveFileDialog.FileName);
+                    Process.Start(pdfFile);
+                    MessageBox.Show("Xuất dữ liệu sang PDF thành công!", "Info");
+                }
+            }
+            else
+            {
+                MessageBox.Show("Không tìm thấy dữ liệu để xuất ra PDF!", "Info");
+            }
+        }
+
+        private void buttonXuatPDF3_Click(object sender, EventArgs e)
+        {
+            if (dsnv.Rows.Count > 0)
+            {
+                SaveFileDialog saveFileDialog = new SaveFileDialog();
+                saveFileDialog.Filter = "PDF (*.pdf)|*.pdf";
+                saveFileDialog.FileName = "DataGridViewExport.pdf";
+
+                if (saveFileDialog.ShowDialog() == DialogResult.OK)
+                {
+                    var htmlContent = GetHtmlFromDataGridView(dsnv);
+                    var pdfFile = TransferHtmlToPdf(htmlContent, saveFileDialog.FileName);
+                    Process.Start(pdfFile);
+                    MessageBox.Show("Xuất dữ liệu sang PDF thành công!", "Info");
+                }
+            }
+            else
+            {
+                MessageBox.Show("Không tìm thấy dữ liệu để xuất ra PDF!", "Info");
+            }
+        }
+
+        private void buttonXuatPDF4_Click(object sender, EventArgs e)
+        {
+            if (dspb.Rows.Count > 0)
+            {
+                SaveFileDialog saveFileDialog = new SaveFileDialog();
+                saveFileDialog.Filter = "PDF (*.pdf)|*.pdf";
+                saveFileDialog.FileName = "DataGridViewExport.pdf";
+
+                if (saveFileDialog.ShowDialog() == DialogResult.OK)
+                {
+                    var htmlContent = GetHtmlFromDataGridView(dspb);
+                    var pdfFile = TransferHtmlToPdf(htmlContent, saveFileDialog.FileName);
+                    Process.Start(pdfFile);
+                    MessageBox.Show("Xuất dữ liệu sang PDF thành công!", "Info");
+                }
+            }
+            else
+            {
+                MessageBox.Show("Không tìm thấy dữ liệu để xuất ra PDF!", "Info");
+            }
+        }
+
+        private void buttonXuatPDF5_Click(object sender, EventArgs e)
+        {
+            if (dsuqcv.Rows.Count > 0)
+            {
+                SaveFileDialog saveFileDialog = new SaveFileDialog();
+                saveFileDialog.Filter = "PDF (*.pdf)|*.pdf";
+                saveFileDialog.FileName = "DataGridViewExport.pdf";
+
+                if (saveFileDialog.ShowDialog() == DialogResult.OK)
+                {
+                    var htmlContent = GetHtmlFromDataGridView(dsuqcv);
+                    var pdfFile = TransferHtmlToPdf(htmlContent, saveFileDialog.FileName);
+                    Process.Start(pdfFile);
+                    MessageBox.Show("Xuất dữ liệu sang PDF thành công!", "Info");
+                }
+            }
+            else
+            {
+                MessageBox.Show("Không tìm thấy dữ liệu để xuất ra PDF!", "Info");
+            }
+        }
+
+        private string GetHtmlFromDataGridView(DataGridView dataGridView)
+        {
+            string fileName = Path.Combine(Path.GetTempPath(), DateTime.Now.ToString("ddMMyyyyhhmmss") + ".html");
+            string html = "<!DOCTYPE html><html><head><style>table { border-collapse: collapse; } th, td { border: 1px solid black; padding: 8px; }</style></head><body><table>";
+
+            // Add headers
+            html += "<tr>";
+            foreach (DataGridViewColumn column in dataGridView.Columns)
+            {
+                html += "<th>" + column.HeaderText + "</th>";
+            }
+            html += "</tr>";
+
+            // Add data
+            foreach (DataGridViewRow row in dataGridView.Rows)
+            {
+                html += "<tr>";
+                foreach (DataGridViewCell cell in row.Cells)
+                {
+                    html += "<td>" + cell.Value.ToString() + "</td>";
+                }
+                html += "</tr>";
+            }
+
+            html += "</table></body></html>";
+
+            System.IO.File.WriteAllText(fileName, html);
+            return fileName;
+        }
+
+        private string TransferHtmlToPdf(string htmlContent, string pdfFilePath)
+        {
+            string pdfFile = pdfFilePath.Replace(".html", ".pdf");
+            ProcessStartInfo info = new ProcessStartInfo();
+            info.FileName = @"C:\Program Files\Google\Chrome\Application\chrome.exe";
+            info.Arguments = "--headless --disable-gpu --print-to-pdf=\"" + pdfFile + "\" \"" + htmlContent + "\"";
+            info.CreateNoWindow = true;
+            Process process = new Process();
+            process.StartInfo = info;
+            process.Start();
+            process.WaitForExit();
+
+            return pdfFile;
+        }
     }
 }
