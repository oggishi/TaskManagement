﻿using DAL;
using DTO;
using System;
using System.Collections.Generic;
using System.ComponentModel;
using System.Data;
using System.Drawing;
using System.Drawing.Text;
using System.Linq;
using System.Linq.Expressions;
using System.Net.Mail;
using System.Net;
using System.Runtime.CompilerServices;
using System.Runtime.InteropServices;
using System.Text;
using System.Threading.Tasks;
using System.Windows.Forms;
using System.Diagnostics;
using System.IO;
using Excel = Microsoft.Office.Interop.Excel;

namespace QuanLyCongViec
{
    public partial class FormCongViec : Form
    {
        public FormCongViec()
        {
            InitializeComponent();
<<<<<<< HEAD
            dscv.CellFormatting += dscv_CellFormatting;
            dsnv.CellFormatting += dsnv_CellFormatting;
            dsdpc.CellFormatting += dsdpc_CellFormatting;
        }
        // Chỉnh sửa màu của 3 dataGridView
        private void dscv_CellFormatting(object sender, DataGridViewCellFormattingEventArgs e)
        {
            dscv.EnableHeadersVisualStyles = false;
            dscv.Columns[0].AutoSizeMode = DataGridViewAutoSizeColumnMode.DisplayedCells;
            dscv.ColumnHeadersDefaultCellStyle.ForeColor = Color.White;
            foreach (DataGridViewRow row in dscv.Rows)
            {
                for (int i = 0; i < row.Cells.Count; i++)
=======

            //dscv.CellFormatting += dscv_CellFormatting;
            //dsnv.CellFormatting += dsnv_CellFormatting;
            //dsdpc.CellFormatting += dsdpc_CellFormatting;
        }
        // Chỉnh sửa màu của 3 dataGridView
        //private void dscv_CellFormatting(object sender, DataGridViewCellFormattingEventArgs e)
        //{
        //    dscv.EnableHeadersVisualStyles = false;
        //    dscv.Columns[0].AutoSizeMode = DataGridViewAutoSizeColumnMode.DisplayedCells;
        //    dscv.ColumnHeadersDefaultCellStyle.ForeColor = Color.White;
        //    foreach (DataGridViewRow row in dscv.Rows)
        //    {
        //        for (int i = 0; i < row.Cells.Count; i++)
        //        {
        //            dscv.Columns[i].HeaderCell.Style.SelectionBackColor = dscv.Columns[i].HeaderCell.Style.BackColor = Color.FromArgb(160, 0, 0);
        //            if (row.Cells[i].Value != null)
        //            {
        //                row.Cells[i].Style.BackColor = Color.FromArgb(56, 56, 56);
        //                row.Cells[i].Style.ForeColor = Color.White;
        //            }
        //        }
        //    }
        //}
        //private void dsnv_CellFormatting(object sender, DataGridViewCellFormattingEventArgs e)
        //{
        //    dsnv.EnableHeadersVisualStyles = false;
        //    dsnv.Columns[0].AutoSizeMode = DataGridViewAutoSizeColumnMode.DisplayedCells;
        //    dsnv.ColumnHeadersDefaultCellStyle.ForeColor = Color.White;
        //    foreach (DataGridViewRow row in dsnv.Rows)
        //    {
        //        for (int i = 0; i < row.Cells.Count; i++)
        //        {
        //            dsnv.Columns[i].HeaderCell.Style.SelectionBackColor = dsnv.Columns[i].HeaderCell.Style.BackColor = Color.FromArgb(160, 0, 0);
        //            if (row.Cells[i].Value != null)
        //            {
        //                row.Cells[i].Style.BackColor = Color.FromArgb(56, 56, 56);
        //                row.Cells[i].Style.ForeColor = Color.White;
        //            }
        //        }
        //    }
        //}
        //private void dsdpc_CellFormatting(object sender, DataGridViewCellFormattingEventArgs e)
        //{
        //    dsdpc.EnableHeadersVisualStyles = false;
        //    dsdpc.Columns[0].AutoSizeMode = DataGridViewAutoSizeColumnMode.DisplayedCells;
        //    dsdpc.ColumnHeadersDefaultCellStyle.ForeColor = Color.White;
        //    foreach (DataGridViewRow row in dsdpc.Rows)
        //    {
        //        for (int i = 0; i < row.Cells.Count; i++)
        //        {
        //            dsdpc.Columns[i].HeaderCell.Style.SelectionBackColor = dsdpc.Columns[i].HeaderCell.Style.BackColor = Color.FromArgb(160, 0, 0);
        //            if (row.Cells[i].Value != null)
        //            {
        //                row.Cells[i].Style.BackColor = Color.FromArgb(56, 56, 56);
        //                row.Cells[i].Style.ForeColor = Color.White;
        //            }
        //        }
        //    }
        //}
        //
        private void FormCongViec_FormClosing(object sender, FormClosingEventArgs e)
        {

            if (e.CloseReason == CloseReason.UserClosing)
            {
                string selectedLanguage = GlobalSettings.Language;

                DialogResult result = MessageBox.Show("Bạn có muốn thoát chương trình không?", "Xác nhận", MessageBoxButtons.YesNo, MessageBoxIcon.Question);
                if (selectedLanguage == "Vietnamese")
                {
                    result = MessageBox.Show("Bạn có muốn thoát chương trình không?", "Xác nhận", MessageBoxButtons.YesNo, MessageBoxIcon.Question);
                }
                else if (selectedLanguage == "English")
                {
                    result = MessageBox.Show("Do you want to exit the program?", "Confirm", MessageBoxButtons.YesNo, MessageBoxIcon.Question);
                }

                if (result == DialogResult.Yes)
>>>>>>> de9d2589
                {
                    dscv.Columns[i].HeaderCell.Style.SelectionBackColor = dscv.Columns[i].HeaderCell.Style.BackColor = Color.FromArgb(160, 0, 0);
                    if (row.Cells[i].Value != null)
                    {
                        row.Cells[i].Style.BackColor = Color.FromArgb(56, 56, 56);
                        row.Cells[i].Style.ForeColor = Color.White;
                    }
                }
            }
        }
        private void dsnv_CellFormatting(object sender, DataGridViewCellFormattingEventArgs e)
        {
            dsnv.EnableHeadersVisualStyles = false;
            dsnv.Columns[0].AutoSizeMode = DataGridViewAutoSizeColumnMode.DisplayedCells;
            dsnv.ColumnHeadersDefaultCellStyle.ForeColor = Color.White;
            foreach (DataGridViewRow row in dsnv.Rows)
            {
                for (int i = 0; i < row.Cells.Count; i++)
                {
                    dsnv.Columns[i].HeaderCell.Style.SelectionBackColor = dsnv.Columns[i].HeaderCell.Style.BackColor = Color.FromArgb(160, 0, 0);
                    if (row.Cells[i].Value != null)
                    {
                        row.Cells[i].Style.BackColor = Color.FromArgb(56, 56, 56);
                        row.Cells[i].Style.ForeColor = Color.White;
                    }
                }
            }
        }
        private void dsdpc_CellFormatting(object sender, DataGridViewCellFormattingEventArgs e)
        {
            dsdpc.EnableHeadersVisualStyles = false;
            dsdpc.Columns[0].AutoSizeMode = DataGridViewAutoSizeColumnMode.DisplayedCells;
            dsdpc.ColumnHeadersDefaultCellStyle.ForeColor = Color.White;
            foreach (DataGridViewRow row in dsdpc.Rows)
            {
                for (int i = 0; i < row.Cells.Count; i++)
                {
                    dsdpc.Columns[i].HeaderCell.Style.SelectionBackColor = dsdpc.Columns[i].HeaderCell.Style.BackColor = Color.FromArgb(160, 0, 0);
                    if (row.Cells[i].Value != null)
                    {
                        row.Cells[i].Style.BackColor = Color.FromArgb(56, 56, 56);
                        row.Cells[i].Style.ForeColor = Color.White;
                    }
                }
            }
        }

        private void FormCongViec_Load(object sender, EventArgs e)
        {
            dtpthoihan.Format = DateTimePickerFormat.Short;
            dtpthoihan.CustomFormat = "dd/MM/yyyy";
            loadDsCongViec();
            cbotrangthai.SelectedIndex = 0;
            cbotuychonchiase.SelectedIndex = 0;
            cbotuychonhienthi.SelectedIndex = 0;
            tuychonhienthi();
            UpdateLanguage();
            comboBoxLanguage_SelectedIndexChanged();
            comboBoxLanguage_SelectedIndexChanged1();
            comboBoxLanguage_SelectedIndexChanged2();
            dsnv.CurrentCell = null;
            dscv.CurrentCell = null;
            dsdpc.CurrentCell = null;


        }
        private void cbotuychonhienthi_SelectedIndexChanged(object sender, EventArgs e)
        {
            tuychonhienthi();

        }
        private void tuychonhienthi()
        {
            switch (cbotuychonhienthi.SelectedIndex)
            {
                case 0:
                    loadDsNv();
                    loadCTCV();
                    break;
                case 1:
                    loadData("DV");
                    break;
                case 2:
                    loadData("TC");
                    break;
                case 3:
                    loadData("VS");
                    break;
                case 4:
                    loadData("AN");
                    break;
                case 5:
                    loadData("KT");
                    break;
                case 6:
                    loadData("XD");
                    break;

            }
        }

        private void loadData(string phongBan)
        {
            dsnv.DataSource = DatabaseAccess.GetNhanVienTheoPhongBan(phongBan).Tables[0];
            dsnv.AutoGenerateColumns = false;
            dsnv.Columns["chucvu"].HeaderText = "Chức vụ";
            dsnv.Columns["manv"].HeaderText = "Mã nhân viên";
            dsnv.Columns["hoten"].HeaderText = "Họ và tên";

            dsdpc.DataSource = DatabaseAccess.GetCTCVTheoPhongBan(phongBan).Tables[0];
            dsdpc.AutoGenerateColumns = false;

            dsdpc.Columns["chucvu"].HeaderText = "Chức vụ";
            dsdpc.Columns["maCV"].HeaderText = "Mã công việc";
            dsdpc.Columns["ten"].HeaderText = "Tên công việc";
            dsdpc.Columns["maNV"].HeaderText = "Mã nhân viên";
            dsdpc.Columns["hoten"].HeaderText = "Tên nhân viên";
            dsdpc.Columns["trangthai"].HeaderText = "Trạng thái";
            dsdpc.Columns["thoiGianHoanThanh"].HeaderText = "Thời gian hoàn thành";
            dsdpc.Columns["Tuychonchiase"].HeaderText = "Tùy chọn chia sẻ";
            dsdpc.Columns["ngaycapnhat"].HeaderText = "Ngày cập nhật";
        }     

        private void loadDsNv()
        {

            dsnv.DataSource = DatabaseAccess.GetNhanVien().Tables[0];
            dsnv.AutoGenerateColumns = false;
            dsnv.Columns["phongban"].HeaderText = "Phòng ban";
            dsnv.Columns["chucvu"].HeaderText = "Chức vụ";
            dsnv.Columns["manv"].HeaderText = "Mã nhân viên";
            dsnv.Columns["hoten"].HeaderText = "Họ và tên";
        }

        private void loadDsCongViec()
        {
            dscv.DataSource = DatabaseAccess.GetAllDscv().Tables[0];
            dscv.Columns["maCV"].HeaderText = "Mã công việc";
            dscv.Columns["ten"].HeaderText = "Tên công việc";
            dscv.Columns["ngayYC"].HeaderText = "Ngày yêu cầu";
        }
        UyQuyen uy1;
        UyQuyen uy2;
        private void loadCTCV()
        {
            dsdpc.DataSource = DatabaseAccess.GetCTCV().Tables[0];
            dsdpc.AutoGenerateColumns = false;
            dsdpc.Columns["phongban"].HeaderText = "Phòng ban";
            dsdpc.Columns["chucvu"].HeaderText = "Chức vụ";
            dsdpc.Columns["maCV"].HeaderText = "Mã công việc";
            dsdpc.Columns["ten"].HeaderText = "Tên công việc";
            dsdpc.Columns["maNV"].HeaderText = "Mã nhân viên";
            dsdpc.Columns["hoten"].HeaderText = "Tên nhân viên";

            dsdpc.Columns["trangthai"].HeaderText = "Trạng thái";
            dsdpc.Columns["thoiGianHoanThanh"].HeaderText = "Thời gian hoàn thành";
            dsdpc.Columns["songayhethan"].HeaderText = "Thời gian còn lại";
            dsdpc.Columns["Tuychonchiase"].HeaderText = "Tùy chọn chia sẻ";
            dsdpc.Columns["ngaycapnhat"].HeaderText = "Ngày cập nhật";
            foreach (DataGridViewRow dgvRow in dsdpc.Rows)
            {
                if (dgvRow.Cells["songayhethan"].Value != null && dgvRow.Cells["trangthai"].Value != null)
                {
                    int soNgayHetHan;
                   
                    if (int.TryParse(dgvRow.Cells["songayhethan"].Value.ToString(), out soNgayHetHan))
                    {
                        if (soNgayHetHan < 0 && string.Equals(dgvRow.Cells["trangthai"].Value.ToString(), "Trễ hạn", StringComparison.OrdinalIgnoreCase))
                        {
                            dgvRow.DefaultCellStyle.BackColor = Color.Red;
                        }
                        else if (string.Equals(dgvRow.Cells["trangthai"].Value.ToString(), "Hoàn thành đúng hạn ", StringComparison.OrdinalIgnoreCase))
                        {
                            dgvRow.DefaultCellStyle.BackColor = Color.Green;
                        }
                        else if (string.Equals(dgvRow.Cells["trangthai"].Value.ToString(), "Hoàn thành sớm ", StringComparison.OrdinalIgnoreCase))
                        {
                            dgvRow.DefaultCellStyle.BackColor = Color.Blue;
                        }
                        else if (soNgayHetHan < 3 && string.Equals(dgvRow.Cells["trangthai"].Value.ToString(), "Chưa hoàn thành", StringComparison.OrdinalIgnoreCase))
                        {
                            dgvRow.DefaultCellStyle.BackColor = Color.Orange;
                        }
                    }
                }
            }


        }
        private void dscv_Click(Object sender, EventArgs e)
        {
            button1.Enabled = false;
            btnchinhsuaphancong.Enabled = false;
            btnphancong.Enabled = true;
            if (dscv.CurrentRow != null && dscv.CurrentRow.Index >= 0)
            {
                DataGridViewRow row1 = dscv.CurrentRow;
                tbomacv.Text = row1.Cells["maCV"].Value.ToString();
                tbotencv.Text = row1.Cells["ten"].Value.ToString();


            }

        }
        private void UyQuyen(UyQuyen uy1, UyQuyen uy2)
        {
            if (uy1 != null && uy2 != null)
            {
                DatabaseAccess.InsertData("DsUyQuyenCV", new string[] { "maNV_cu", "maCV", "maNV_moi", "trangthai", "thoiGianHoanThanh", "Tuychonchiase", "ngayBanGiao" },
                                            new object[] { uy1.maNV, uy1.maCV, uy2.maNV, uy1.trangthai, uy1.thoiGianHoanThanh, uy1.Tuychonchiase , uy1.ngayBanGiao});

            }
        }

        private void dsnv_Click(object sender, EventArgs e)
        {
            if (dscv.CurrentRow != null)
            {
                button1.Enabled = false;

            }
            else
            {
                button1.Enabled = true;
            }
            if (dsnv.CurrentRow != null && dsnv.CurrentRow.Index >= 0)
            {
                DataGridViewRow row1 = dsnv.CurrentRow;
                tbobophan.Text = row1.Cells["phongban"].Value.ToString();
                tbotennv.Text = row1.Cells["hoten"].Value.ToString();
                tbomanv.Text = row1.Cells["maNV"].Value.ToString();
                DataGridViewRow row2 = dsnv.CurrentRow;
                uy2 = null;
                uy2 = new UyQuyen(tbomacv.Text, tbotencv.Text, tbobophan.Text, tbotennv.Text, tbomanv.Text, dtpthoihan.Text, cbotuychonchiase.Text, cbotrangthai.Text, DateTime.Now.Date);
              
            }
        }

        private void dsdpc_Click(object sender, EventArgs e)
        {
            dscv.CurrentCell = null;
            btnphancong.Enabled = false;
            button1.Enabled = false;
            if (dsdpc.CurrentRow != null && dsdpc.CurrentRow.Index >= 0)
            {
                btnchinhsuaphancong.Enabled = true;
                DataGridViewRow row1 = dsdpc.CurrentRow;

                tbomacv.Text = row1.Cells["maCV"].Value.ToString();
                tbotencv.Text = row1.Cells["ten"].Value.ToString();
                tbobophan.Text = row1.Cells["phongban"].Value.ToString();
                tbotennv.Text = row1.Cells["hoten"].Value.ToString();
                tbomanv.Text = row1.Cells["maNV"].Value.ToString();
                dtpthoihan.Text = row1.Cells["thoiGianHoanThanh"].Value.ToString();
                cbotuychonchiase.Text = row1.Cells["Tuychonchiase"].Value.ToString();
                cbotrangthai.Text = row1.Cells["trangthai"].Value.ToString();
                uy1 = null;
                uy1 = new UyQuyen(tbomacv.Text, tbotencv.Text, tbobophan.Text, tbotennv.Text, tbomanv.Text, dtpthoihan.Text, cbotuychonchiase.Text, cbotrangthai.Text, DateTime.Now.Date);
            
            }
        }


        private void btnphancong_Click(object sender, EventArgs e)
        {
            string selectedLanguage = GlobalSettings.Language;
            try
            {

                if (string.IsNullOrEmpty(tbomacv.Text) || string.IsNullOrEmpty(tbomanv.Text) || string.IsNullOrEmpty(cbotuychonchiase.Text))
                {
                    if (selectedLanguage == "Vietnamese")
                    {
                        MessageBox.Show("Vui lòng điền đầy đủ thông tin!", "Cảnh báo", MessageBoxButtons.OK, MessageBoxIcon.Warning);
                    }
                    else if (selectedLanguage == "English")
                    {
                        MessageBox.Show("Please fill in all information!", "Warning", MessageBoxButtons.OK, MessageBoxIcon.Warning);
                    }
                    
                    return;
                }


                string maCV = tbomacv.Text;
                string maNV = tbomanv.Text;
                DateTime thoiGianHoanThanh = dtpthoihan.Value;
                string tuyChonChiaSe = cbotuychonchiase.Text;
                string trangthai = cbotrangthai.Text;
                DateTime ngaycapnhat = DateTime.Now.Date;

                // phân loại hoàn thành trễ, đúng, sớm
                if (trangthai == "Đã hoàn thành")
                {
                    if (ngaycapnhat < thoiGianHoanThanh)
                    {
                        trangthai = "Hoàn thành sớm";
                    }
                    else if (ngaycapnhat == thoiGianHoanThanh)
                    {
                        trangthai = "Hoàn thành đúng hạn";
                    }
                    else
                    {
                        trangthai = "Trễ hạn";
                    }

                }



                if (DatabaseAccess.IsDuplicateData("CTCV", new string[] { "maCV", "maNV" }, new object[] { maCV, maNV }))
                {
                    if (selectedLanguage == "Vietnamese")
                    {
                        MessageBox.Show("Dữ liệu đã tồn tại trong cơ sở dữ liệu!", "Cảnh báo", MessageBoxButtons.OK, MessageBoxIcon.Warning);
                    }
                    else if (selectedLanguage == "English")
                    {
                        MessageBox.Show("Data already exists in database!", "Warning", MessageBoxButtons.OK, MessageBoxIcon.Warning);
                    }

                    return;
                }


                DatabaseAccess.InsertData("CTCV", new string[] { "maCV", "maNV", "trangthai", "thoiGianHoanThanh", "Tuychonchiase", "ngaycapnhat" },
                    new object[] { maCV, maNV, trangthai, thoiGianHoanThanh, tuyChonChiaSe, ngaycapnhat });

                loadCTCV();
                if (selectedLanguage == "Vietnamese")
                {
                    MessageBox.Show("Đã lưu dữ liệu thành công!", "Thông báo", MessageBoxButtons.OK, MessageBoxIcon.Information);
                }
                else if (selectedLanguage == "English")
                {
                    MessageBox.Show("Data saved successfully!", "Notification", MessageBoxButtons.OK, MessageBoxIcon.Information);
                }

                string email = DatabaseAccess.getEmail(maNV);
<<<<<<< HEAD
                string content = "PHÂN CÔNG CÔNG VIỆC  \nMã công việc: " + maCV + "\nMã nhân viên: " + maNV + "\nThời gian hoàn thành: " + thoiGianHoanThanh + "\nTùy chọn chia sẻ: " + tuyChonChiaSe + "\nTrạng thái: " + trangthai + "\nNgày cập nhật: " + ngaycapnhat;
=======
                string content = "PHÂN CÔNG CÔNG VIỆC  \nMã công việc: " + maCV + "\nMã nhân viên: " + maNV + "\nThời gian hoàn thành: " + thoiGianHoanThanh + "\nTùy chọn chia sẽ: " + tuyChonChiaSe + "\nTrạng thái: " + trangthai;

                if (selectedLanguage == "Vietnamese")
                {
                    content = "PHÂN CÔNG CÔNG VIỆC  \nMã công việc: " + maCV + "\nMã nhân viên: " + maNV + "\nThời gian hoàn thành: " + thoiGianHoanThanh + "\nTùy chọn chia sẽ: " + tuyChonChiaSe + "\nTrạng thái: " + trangthai;
                }
                else if (selectedLanguage == "English")
                {
                    content = "WORK ASSIGNMENT \nJob code: " + maCV + "\nEmployee code: " + maNV + "\nCompletion time: " + thoiGianHoanThanh + "\nSharing options: " + tuyChonChiaSe + " \nStatus: " + trangthai;
                }
>>>>>>> de9d2589
                guiEmail(email, content);
            }
            catch (Exception ex)
            {
                if (selectedLanguage == "Vietnamese")
                {
                    MessageBox.Show($"Đã xảy ra lỗi khi lưu dữ liệu!\n{ex.Message}", "Lỗi", MessageBoxButtons.OK, MessageBoxIcon.Error);
                }
                else if (selectedLanguage == "English")
                {
                    MessageBox.Show($"An error occurred while saving data!\n{ex.Message}", "Error", MessageBoxButtons.OK, MessageBoxIcon.Error);
                }
            }
            dsnv.CurrentCell = null;
            dscv.CurrentCell = null;
            dsdpc.CurrentCell = null;
        }

        private void btnchinhsuaphancong_Click(object sender, EventArgs e)
        {
            string selectedLanguage = GlobalSettings.Language;
            try
            {

                string maCV = tbomacv.Text;
                string maNV = tbomanv.Text;
                DateTime thoiGianHoanThanh = dtpthoihan.Value;
                string tuyChonChiaSe = cbotuychonchiase.Text;
                string trangthai = cbotrangthai.Text;
                DateTime ngaycapnhat = DateTime.Now.Date;
                string[] conditionColumns = { "maCV" };
                object[] conditionValues = { maCV };

                if (trangthai == "Đã hoàn thành")
                {
                    if (ngaycapnhat < thoiGianHoanThanh)
                    {
                        trangthai = "Hoàn thành sớm";
                    }
                    else if (ngaycapnhat == thoiGianHoanThanh)
                    {
                        trangthai = "Hoàn thành đúng hạn";
                    }
                    else
                    {
                        trangthai = "Trễ hạn";
                    }

                }

                DatabaseAccess.UpdateData("CTCV", new string[] { "maNV", "thoiGianHoanThanh", "Tuychonchiase", "trangthai", "ngaycapnhat" },
                  new object[] { maNV, thoiGianHoanThanh, tuyChonChiaSe, trangthai, ngaycapnhat }, conditionColumns, conditionValues);
                loadCTCV();
                tbomacv.Text = "";
                tbotencv.Text = "";
                tbobophan.Text = "";
                tbotennv.Text = "";
                tbomanv.Text = "";
                dtpthoihan.Text = "";
                cbotuychonchiase.Text = "";
                cbotrangthai.Text = "";
                dsnv.CurrentCell = null;
                dscv.CurrentCell = null;
                dsdpc.CurrentCell = null;
                dsnv.CurrentCell = null;
                dscv.CurrentCell = null;
                dsdpc.CurrentCell = null;
                if (selectedLanguage == "Vietnamese")
                {
                    MessageBox.Show("Đã cập nhật dữ liệu thành công!", "Thông báo", MessageBoxButtons.OK, MessageBoxIcon.Information);
                }
                else if (selectedLanguage == "English")
                {
                    MessageBox.Show("Data updated successfully!", "Notification", MessageBoxButtons.OK, MessageBoxIcon.Information);
                }

                string email=DatabaseAccess.getEmail(maNV);
<<<<<<< HEAD
                string content="CẬP NHẬT CÔNG VIỆC  \nMã công việc: "+maCV+"\nMã nhân viên: "+maNV+"\nThời gian hoàn thành: "+thoiGianHoanThanh+"\nTùy chọn chia sẽ: "+tuyChonChiaSe+"\nTrạng thái: " + trangthai + "\nNgày cập nhật: " + ngaycapnhat;
=======
                string content = "CẬP NHẬT CÔNG VIỆC  \nMã công việc: " + maCV + "\nMã nhân viên: " + maNV + "\nThời gian hoàn thành: " + thoiGianHoanThanh + "\nTùy chọn chia sẽ: " + tuyChonChiaSe + "\nTrạng thái: " + trangthai;

                if (selectedLanguage == "Vietnamese")
                {
                    content = "CẬP NHẬT CÔNG VIỆC  \nMã công việc: " + maCV + "\nMã nhân viên: " + maNV + "\nThời gian hoàn thành: " + thoiGianHoanThanh + "\nTùy chọn chia sẽ: " + tuyChonChiaSe + "\nTrạng thái: " + trangthai;
                }
                else if (selectedLanguage == "English")
                {
                    content = "JOB UPDATE \nJob code: " + maCV + "\nEmployee code: " + maNV + "\nCompletion time: " + thoiGianHoanThanh + "\nSharing options: " + tuyChonChiaSe + "\nStatus: " + trangthai;
                }
>>>>>>> de9d2589
                guiEmail(email,content);

            }
            catch (Exception ex)
            {
                if (selectedLanguage == "Vietnamese")
                {
                    MessageBox.Show($"Đã xảy ra lỗi khi cập nhật dữ liệu!\n{ex.Message}", "Lỗi", MessageBoxButtons.OK, MessageBoxIcon.Error);
                }
                else if (selectedLanguage == "English")
                {
                    MessageBox.Show($"An error occurred while updating data!\n{ex.Message}", "Error", MessageBoxButtons.OK, MessageBoxIcon.Error);
                }

            }
            dsnv.CurrentCell = null;
            dscv.CurrentCell = null;
            dsdpc.CurrentCell = null;


        }

        private void guiEmail(string to, string content)
        {
            string selectedLanguage = GlobalSettings.Language;
            string from, pass;
            from = "zantlytm@gmail.com";
            pass = "rxaypqcmtmtxerbq";
            try
            {
                MailMessage mail = new MailMessage();
                mail.To.Add(to);
                mail.From = new MailAddress(from);
                mail.Subject = "[THÔNG BÁO ỨNG DỤNG QUẢN LÍ CÔNG VIỆC] CÔNG VIỆC";
                mail.Body = content;

                SmtpClient smtp = new SmtpClient("smtp.gmail.com");
                smtp.EnableSsl = true;
                smtp.Port = 587;
                smtp.DeliveryMethod = SmtpDeliveryMethod.Network;
                smtp.Credentials = new NetworkCredential(from, pass);

                try
                {
                    smtp.Send(mail);
                }
                catch (Exception)
                {
                    if (selectedLanguage == "Vietnamese")
                    {
                        MessageBox.Show("Lỗi Cacth, không gửi đc");
                    }
                    else if (selectedLanguage == "English")
                    {
                        MessageBox.Show("Cacth error, unable to send");
                    }
                }
            }
            catch
            {
                if (selectedLanguage == "Vietnamese")
                {
                    MessageBox.Show("Lỗi hệ thống !", "Thông báo", MessageBoxButtons.OK, MessageBoxIcon.Information);
                }
                else if (selectedLanguage == "English")
                {
                    MessageBox.Show("System error!", "Notification", MessageBoxButtons.OK, MessageBoxIcon.Information);
                }


            }


        }

        private void btnthem_Click(object sender, EventArgs e)
        {
            dscv.AllowUserToAddRows = true;
            btnluu.Enabled = true;

            DataTable dataTable = (DataTable)dscv.DataSource;

            // Thêm một hàng mới vào DataTable
            DataRow newRow = dataTable.NewRow();
            newRow["ngayYC"] = DateTime.Now.Date;

            // Thêm hàng mới vào DataTable
            dataTable.Rows.Add(newRow);
            dscv.BeginEdit(true);
            dsnv.CurrentCell = null;
            dscv.CurrentCell = null;
            dsdpc.CurrentCell = null;

            
        }

        private void btnxoa_Click(object sender, EventArgs e)
        {
            string selectedLanguage = GlobalSettings.Language;
            try
            {

                dscv.Enabled = true;
                if (dscv.CurrentRow != null && dscv.SelectedRows.Count >= 0)
                {
                    DataGridViewRow selectedRow = dscv.CurrentRow;
                    string maCV = selectedRow.Cells["maCV"].Value.ToString();
                    string ten = selectedRow.Cells["ten"].Value.ToString();
                    string ngayYC = selectedRow.Cells["ngayYC"].Value.ToString();

                    string[] conditionColumns = { "maCV", "ten", "ngayYC" };
                    object[] conditionValues = { maCV, ten, ngayYC };

                    DatabaseAccess.DeleteData("DsCongViec", conditionColumns, conditionValues);

                    loadDsCongViec();
                    if (selectedLanguage == "Vietnamese")
                    {
                        MessageBox.Show("Đã xóa dữ liệu thành công!", "Thông báo", MessageBoxButtons.OK, MessageBoxIcon.Information);
                    }
                    else if (selectedLanguage == "English")
                    {
                        MessageBox.Show("Data deleted successfully!", "Notification", MessageBoxButtons.OK, MessageBoxIcon.Information);
                    }
                }
                else if (dsdpc.CurrentRow != null && dsdpc.SelectedRows.Count >= 0)
                {
                    DataGridViewRow selectedRow = dsdpc.CurrentRow;
                    int maCV = Convert.ToInt32(selectedRow.Cells["maCV"].Value);
                    DatabaseAccess.delCTCV(maCV);

                    loadCTCV();
                    if (selectedLanguage == "Vietnamese")
                    {
                        MessageBox.Show("Đã xóa dữ liệu thành công!", "Thông báo", MessageBoxButtons.OK, MessageBoxIcon.Information);
                    }
                    else if (selectedLanguage == "English")
                    {
                        MessageBox.Show("Data deleted successfully!", "Notification", MessageBoxButtons.OK, MessageBoxIcon.Information);
                    }
                }
                else
                {
                    if (selectedLanguage == "Vietnamese")
                    {
                        MessageBox.Show("Vui lòng chọn hàng để xóa!", "Cảnh báo", MessageBoxButtons.OK, MessageBoxIcon.Warning);
                    }
                    else if (selectedLanguage == "English")
                    {
                        MessageBox.Show("Please select rows to delete!", "Warning", MessageBoxButtons.OK, MessageBoxIcon.Warning);
                    }
                }
            }
            catch (Exception ex)
            {
                if (selectedLanguage == "Vietnamese")
                {
                    MessageBox.Show($"Đã xảy ra lỗi khi xóa dữ liệu!\n{ex.Message}", "Lỗi", MessageBoxButtons.OK, MessageBoxIcon.Error);
                }
                else if (selectedLanguage == "English")
                {
                    MessageBox.Show($"An error occurred while deleting data!\n{ex.Message}", "Error", MessageBoxButtons.OK, MessageBoxIcon.Error);
                }
            }
            dsnv.CurrentCell = null;
            dscv.CurrentCell = null;
            dsdpc.CurrentCell = null;
        }

        private void dscv_KeyDown(object sender, KeyEventArgs e)
        {
            if (e.KeyCode == Keys.Enter)
            {
                btnluu_Click(sender, e);
                dscv.CurrentCell = dscv.Rows[dscv.Rows.Count - 1].Cells[0];
                dscv.BeginEdit(true);

            }
        }

        private void btnluu_Click(object sender, EventArgs e)
        {
            string selectedLanguage = GlobalSettings.Language;
            try
            {

                DataGridViewRow newRow = dscv.Rows[dscv.Rows.Count - 2];
                foreach (DataGridViewCell cell in newRow.Cells)
                {
                    if (cell.Value == null || string.IsNullOrWhiteSpace(cell.Value?.ToString()))
                    {
                        if (selectedLanguage == "Vietnamese")
                        {
                            MessageBox.Show("Vui lòng nhập đủ thông tin!", "Cảnh báo", MessageBoxButtons.OK, MessageBoxIcon.Warning);
                        }
                        else if (selectedLanguage == "English")
                        {
                            MessageBox.Show("Please enter enough information!", "Warning", MessageBoxButtons.OK, MessageBoxIcon.Warning);
                        }
                        return;
                    }
                }

                string maCV = newRow.Cells["maCV"].Value.ToString();
                string ten = newRow.Cells["ten"].Value.ToString();
                DateTime ngayYC = DateTime.Now.Date;

                // Kiểm tra xem dữ liệu đã tồn tại trong cơ sở dữ liệu chưa
                bool dataExists = DatabaseAccess.CheckDataExists("DsCongViec", "maCV", maCV);
                if (dataExists)
                {
                    if (selectedLanguage == "Vietnamese")
                    {
                        MessageBox.Show("Dữ liệu đã tồn tại trong cơ sở dữ liệu|Bạn chưa nhập dữ liệu mới!", "Cảnh báo", MessageBoxButtons.OK, MessageBoxIcon.Warning);
                    }
                    else if (selectedLanguage == "English")
                    {
                        MessageBox.Show("Data already exists in the database|You have not entered new data yet!", "Warning", MessageBoxButtons.OK, MessageBoxIcon.Warning);
                    }
                    return;
                }

                // Kiểm tra xem mã công việc có phải là một số hay không
                if (!int.TryParse(maCV, out _))
                {
                    if (selectedLanguage == "Vietnamese")
                    {
                        MessageBox.Show("Mã công việc phải là một số!", "Cảnh báo", MessageBoxButtons.OK, MessageBoxIcon.Warning);
                    }
                    else if (selectedLanguage == "English")
                    {
                        MessageBox.Show("Job code must be a number!", "Warning", MessageBoxButtons.OK, MessageBoxIcon.Warning);
                    }
                    return;
                }

                if (!int.TryParse(maCV, out _) || int.Parse(maCV) <= 0)
                {
                    if (selectedLanguage == "Vietnamese")
                    {
                        MessageBox.Show("Mã công việc phải là một số nguyên dương!", "Cảnh báo", MessageBoxButtons.OK, MessageBoxIcon.Warning);
                    }
                    else if (selectedLanguage == "English")
                    {
                        MessageBox.Show("Job code must be a positive integer!", "Warning", MessageBoxButtons.OK, MessageBoxIcon.Warning);
                    }
                    return;
                }

                // Nếu dữ liệu chưa tồn tại, thêm vào cơ sở dữ liệu
                DatabaseAccess.InsertData("DsCongViec",
<<<<<<< HEAD
                    new string[] { "maCV", "ten", "ngayYC" },
                    new object[] { maCV, ten, ngayYC });

                MessageBox.Show("Đã thêm dữ liệu mới thành công!", "Thông báo", MessageBoxButtons.OK, MessageBoxIcon.Information);
=======
                    new string[] { "maCV", "ten" },
                    new object[] { maCV, ten });
                if (selectedLanguage == "Vietnamese")
                {
                    MessageBox.Show("Đã thêm dữ liệu mới thành công!", "Thông báo", MessageBoxButtons.OK, MessageBoxIcon.Information);
                }
                else if (selectedLanguage == "English")
                {
                    MessageBox.Show("Đã thêm dữ liệu mới thành công!", "Thông báo", MessageBoxButtons.OK, MessageBoxIcon.Information);
                }
>>>>>>> de9d2589
                loadDsCongViec();
            }
            catch (Exception ex)
            {
                if (selectedLanguage == "Vietnamese")
                {
                    MessageBox.Show($"Đã xảy ra lỗi khi thêm dữ liệu mới!\n{ex.Message}", "Lỗi", MessageBoxButtons.OK, MessageBoxIcon.Error);
                }
                else if (selectedLanguage == "English")
                {
                    MessageBox.Show($"An error occurred while adding new data!\n{ex.Message}", "Error", MessageBoxButtons.OK, MessageBoxIcon.Error);
                }
            }
            dsnv.CurrentCell = null;
            dscv.CurrentCell = null;
            dsdpc.CurrentCell = null;
        }

        private void btncapnhat_Click(object sender, EventArgs e)
        {
            string selectedLanguage = GlobalSettings.Language;
            // Lấy thông tin từ hàng được chọn trong DataGridView
            if (dscv.CurrentRow != null)
            {
                DataGridViewRow selectedRow = dscv.CurrentRow;
                string maCV = selectedRow.Cells["maCV"].Value.ToString(); // Giả sử cột maCV là cột chứa mã công việc
                                                                          // Lấy thông tin cập nhật từ các điều khiển khác trên form
                string tenMoi = selectedRow.Cells["ten"].Value.ToString(); // Ví dụ, txtTenMoi là TextBox chứa tên mới cần cập nhật
                                                                           // Kiểm tra xem mã công việc có phải là một số hay không
                if (!int.TryParse(maCV, out _))
                {
                    if (selectedLanguage == "Vietnamese")
                    {
                        MessageBox.Show("Mã công việc phải là một số!", "Cảnh báo", MessageBoxButtons.OK, MessageBoxIcon.Warning);
                    }
                    else if (selectedLanguage == "English")
                    {
                        MessageBox.Show("Job code must be a number!", "Warning", MessageBoxButtons.OK, MessageBoxIcon.Warning);
                    }
                    return;
                }

                if (!int.TryParse(maCV, out _) || int.Parse(maCV) <= 0)
                {
                    if (selectedLanguage == "Vietnamese")
                    {
                        MessageBox.Show("Mã công việc phải là một số nguyên dương!", "Cảnh báo", MessageBoxButtons.OK, MessageBoxIcon.Warning);
                    }
                    else if (selectedLanguage == "English")
                    {
                        MessageBox.Show("Job code must be a positive integer!", "Warning", MessageBoxButtons.OK, MessageBoxIcon.Warning);
                    }
                    return;
                }

                DateTime ngayYC = DateTime.Now.Date;
                // Cập nhật dữ liệu trong cơ sở dữ liệu
                try
                {
                    // Gọi phương thức UpdateData để cập nhật dữ liệu
<<<<<<< HEAD
                    DatabaseAccess.UpdateData("DsCongViec", new string[] { "ten", "ngayYC" }, new object[] { tenMoi, ngayYC }, new string[] { "maCV" }, new object[] { maCV });
                    MessageBox.Show("Đã cập nhật dữ liệu thành công!", "Thông báo", MessageBoxButtons.OK, MessageBoxIcon.Information);
=======
                    DatabaseAccess.UpdateData("DsCongViec", new string[] { "ten" }, new object[] { tenMoi }, new string[] { "maCV" }, new object[] { maCV });
                    if (selectedLanguage == "Vietnamese")
                    {
                        MessageBox.Show("Đã cập nhật dữ liệu thành công!", "Thông báo", MessageBoxButtons.OK, MessageBoxIcon.Information);
                    }
                    else if (selectedLanguage == "English")
                    {
                        MessageBox.Show("Data updated successfully!", "Notification", MessageBoxButtons.OK, MessageBoxIcon.Information);
                    }
>>>>>>> de9d2589

                    // Cập nhật lại DataGridView để hiển thị dữ liệu mới
                    loadDsCongViec(); // Gọi phương thức loadDsCongViec để làm mới dữ liệu trong DataGridView
                }
                catch (Exception ex)
                {
                    if (selectedLanguage == "Vietnamese")
                    {
                        MessageBox.Show($"Đã xảy ra lỗi khi cập nhật dữ liệu!\n{ex.Message}", "Lỗi", MessageBoxButtons.OK, MessageBoxIcon.Error);
                    }
                    else if (selectedLanguage == "English")
                    {
                        MessageBox.Show($"An error occurred while updating data!\n{ex.Message}", "Error", MessageBoxButtons.OK, MessageBoxIcon.Error);
                    }
                }
            }
            else
            {
                if (selectedLanguage == "Vietnamese")
                {
                    MessageBox.Show("Vui lòng chọn một hàng để cập nhật!", "Cảnh báo", MessageBoxButtons.OK, MessageBoxIcon.Warning);
                }
                else if (selectedLanguage == "English")
                {
                    MessageBox.Show("Please select a row to update!", "Warning", MessageBoxButtons.OK, MessageBoxIcon.Warning);
                }
            }
            dsnv.CurrentCell = null;
            dscv.CurrentCell = null;
            dsdpc.CurrentCell = null;
        }

        private void minimize_Click(object sender, EventArgs e)
        {
            this.WindowState = FormWindowState.Minimized;
        }

        private void logout_Click(object sender, EventArgs e)
        {
            FormMain form = new FormMain();
            form.Show();
            this.Hide();
        }
        // Dùng để kéo thả cửa sổ
        [DllImport("user32.dll", EntryPoint = "ReleaseCapture")]
        private extern static void ReleaseCapture();
        [DllImport("user32.dll", EntryPoint = "SendMessage")]
        private extern static void SendMessage(System.IntPtr hwnd, int wmsg, int wparam, int lparam);
        private void FormCongViec_MouseDown(object sender, MouseEventArgs e)
        {
            ReleaseCapture();
            SendMessage(this.Handle, 0x112, 0xf012, 0);
        }

        private void button1_Click(object sender, EventArgs e)
        {
            string selectedLanguage = GlobalSettings.Language;
            string maCV = tbomacv.Text;
            string maNV = tbomanv.Text;
            DateTime thoiGianHoanThanh = dtpthoihan.Value;
            string tuyChonChiaSe = cbotuychonchiase.Text;
            string trangthai = cbotrangthai.Text;
            DateTime ngaycapnhat = DateTime.Now.Date;
            string[] conditionColumns = { "maCV" };
            object[] conditionValues = { maCV };

            if (trangthai == "Đã hoàn thành")
            {
                if (ngaycapnhat < thoiGianHoanThanh)
                {
                    trangthai = "Hoàn thành sớm";
                }
                else if (ngaycapnhat == thoiGianHoanThanh)
                {
                    trangthai = "Hoàn thành đúng hạn";
                }
                else
                {
                    trangthai = "Trễ hạn";
                }

            }

            if (DatabaseAccess.CheckCV(maCV, maNV) == false)

            {
                MessageBox.Show("uy1" + uy1.maNV + "uy2" + uy2.maNV);
                UyQuyen(uy1, uy2);
                DatabaseAccess.UpdateData("CTCV", new string[] { "maNV", "thoiGianHoanThanh", "Tuychonchiase", "trangthai", "ngaycapnhat" },
              new object[] { maNV, thoiGianHoanThanh, tuyChonChiaSe, trangthai, ngaycapnhat }, conditionColumns, conditionValues);
                loadCTCV();
                tbomacv.Text = "";
                tbotencv.Text = "";
                tbobophan.Text = "";
                tbotennv.Text = "";
                tbomanv.Text = "";
                dtpthoihan.Text = "";
                cbotuychonchiase.Text = "";
                cbotrangthai.Text = "";
                dsnv.CurrentCell = null;
                dscv.CurrentCell = null;
                dsdpc.CurrentCell = null;
                dsnv.CurrentCell = null;
                dscv.CurrentCell = null;
                dsdpc.CurrentCell = null;
                if (selectedLanguage == "Vietnamese")
                {
                    MessageBox.Show("Đã cập nhật dữ liệu thành công!", "Thông báo", MessageBoxButtons.OK, MessageBoxIcon.Information);
                }
                else if (selectedLanguage == "English")
                {
                    MessageBox.Show("Data updated successfully!", "Notification", MessageBoxButtons.OK, MessageBoxIcon.Information);
                }
                string email = DatabaseAccess.getEmail(maNV);
<<<<<<< HEAD
                string content ="ỦY QUYỀN CÔNG VIỆC  \nMã công việc: " + maCV + "\nMã nhân viên: " + maNV + "\nThời gian hoàn thành: " + thoiGianHoanThanh + "\nTùy chọn chia sẽ: " + tuyChonChiaSe + "\nTrạng thái: " + trangthai + "\nNgày cập nhật: " + ngaycapnhat;
=======
                string content = "ỦY QUYỀN CÔNG VIỆC  \nMã công việc: " + maCV + "\nMã nhân viên: " + maNV + "\nThời gian hoàn thành: " + thoiGianHoanThanh + "\nTùy chọn chia sẽ: " + tuyChonChiaSe + "\nTrạng thái: " + trangthai;

                if (selectedLanguage == "Vietnamese")
                {
                    content = "ỦY QUYỀN CÔNG VIỆC  \nMã công việc: " + maCV + "\nMã nhân viên: " + maNV + "\nThời gian hoàn thành: " + thoiGianHoanThanh + "\nTùy chọn chia sẽ: " + tuyChonChiaSe + "\nTrạng thái: " + trangthai;
                }
                else if (selectedLanguage == "English")
                {
                    content = "JOB AUTHORIZATION \nJob code: " + maCV + "\nEmployee code: " + maNV + "\nCompletion time: " + thoiGianHoanThanh + "\nSharing options: " + tuyChonChiaSe + " \nStatus: " + trangthai;
                }
>>>>>>> de9d2589
                guiEmail(email, content);

            }

        }
        private void UpdateLanguage()
        {
            string selectedLanguage = GlobalSettings.Language;
            // Use selectedLanguage instead of getting language from GlobalSettings or other source
            if (selectedLanguage == "Vietnamese")
            {
                //UpdateLanguageInComboBox(selectedLanguage == "Vietnamese");
                groupBox2.Text = "Danh sách nhân viên";
                label2.Text = "Mã công việc:";
                label1.Text = "Tên công việc:";
                btnluu.Text = "Lưu";
                btncapnhat.Text = "Cập nhật";
                btnxoa.Text = "Xóa";
                btnthem.Text = "Thêm";
                label4.Text = "Thời hạn:";
                label3.Text = "Phòng ban:";
                label5.Text = "Tên nhân viên:";
                groupBox3.Text = "Danh sách công việc đã phân công";
                tongquat.Text = "Thông tin tổng quát";
                label6.Text = "Mã nhân viên:";
                label7.Text = "Tùy chọn chia sẻ:";
                btnphancong.Text = "Phân công";
                btnchinhsuaphancong.Text = "Chỉnh sửa phân công";
                label8.Text = "Trạng thái:";
                groupBox1.Text = "Danh sách công việc";
                label9.Text = "Tùy chọn hiển thị:";
                button1.Text = "Ủy quyền";

                dsnv.Columns["phongban"].HeaderText = "Phòng ban";
                dsnv.Columns["chucvu"].HeaderText = "Chức vụ";
                dsnv.Columns["manv"].HeaderText = "Mã nhân viên";
                dsnv.Columns["hoten"].HeaderText = "Họ và tên";

                dsdpc.Columns["chucvu"].HeaderText = "Chức vụ";
                dsdpc.Columns["maCV"].HeaderText = "Mã công việc";
                dsdpc.Columns["ten"].HeaderText = "Tên công việc";
                dsdpc.Columns["maNV"].HeaderText = "Mã nhân viên";
                dsdpc.Columns["hoten"].HeaderText = "Tên nhân viên";
                dsdpc.Columns["trangthai"].HeaderText = "Trạng thái";
                dsdpc.Columns["thoiGianHoanThanh"].HeaderText = "Thời gian hoàn thành";
                dsdpc.Columns["Tuychonchiase"].HeaderText = "Tùy chọn chia sẻ";

                dsdpc.Columns["phongban"].HeaderText = "Phòng ban";
                dsdpc.Columns["chucvu"].HeaderText = "Chức vụ";
                dsdpc.Columns["maCV"].HeaderText = "Mã công việc";
                dsdpc.Columns["ten"].HeaderText = "Tên công việc";
                dsdpc.Columns["maNV"].HeaderText = "Mã nhân viên";
                dsdpc.Columns["hoten"].HeaderText = "Tên nhân viên";

                dsdpc.Columns["trangthai"].HeaderText = "Trạng thái";
                dsdpc.Columns["thoiGianHoanThanh"].HeaderText = "Thời gian hoàn thành";
                dsdpc.Columns["songayhethan"].HeaderText = "Thời gian còn lại";
                dsdpc.Columns["Tuychonchiase"].HeaderText = "Tùy chọn chia sẻ";

                dscv.Columns["maCV"].HeaderText = "Mã công việc";
                dscv.Columns["ten"].HeaderText = "Tên công việc";
            }
            else if (selectedLanguage == "English")
            {

                //UpdateLanguageInComboBox(selectedLanguage == "English");
                groupBox2.Text = "List of employee";
                label2.Text = "Task ID:";
                label1.Text = "Task Name:";
                btnluu.Text = "Save";
                btncapnhat.Text = "Update";
                btnxoa.Text = "Delete";
                btnthem.Text = "Add";
                label4.Text = "Deadline:";
                label3.Text = "Department:";
                label5.Text = "Employee Name:";
                groupBox3.Text = "List of assigned work";
                tongquat.Text = "General Information";
                label6.Text = "Employee ID:";
                label7.Text = "Share option:";
                btnphancong.Text = "Assign";
                btnchinhsuaphancong.Text = "Edit Assignment";
                label8.Text = "Status:";
                groupBox1.Text = "Task List";
                label9.Text = "Display options:";
                button1.Text = "Authority";

                dsnv.Columns["phongban"].HeaderText = "Department";
                dsnv.Columns["chucvu"].HeaderText = "Position";
                dsnv.Columns["manv"].HeaderText = "Employee ID";
                dsnv.Columns["hoten"].HeaderText = "Full Name";

                dsdpc.Columns["chucvu"].HeaderText = "Position";
                dsdpc.Columns["maCV"].HeaderText = "Job ID";
                dsdpc.Columns["ten"].HeaderText = "Job Name";
                dsdpc.Columns["maNV"].HeaderText = "Employee ID";
                dsdpc.Columns["hoten"].HeaderText = "Employee Name";
                dsdpc.Columns["trangthai"].HeaderText = "Status";
                dsdpc.Columns["thoiGianHoanThanh"].HeaderText = "Completion Time";
                dsdpc.Columns["Tuychonchiase"].HeaderText = "Share Options";

                dsdpc.Columns["phongban"].HeaderText = "Department";
                dsdpc.Columns["chucvu"].HeaderText = "Position";
                dsdpc.Columns["maCV"].HeaderText = "Job ID";
                dsdpc.Columns["ten"].HeaderText = "Job Name";
                dsdpc.Columns["maNV"].HeaderText = "Employee ID";
                dsdpc.Columns["hoten"].HeaderText = "Employee Name";

                dsdpc.Columns["trangthai"].HeaderText = "Status";
                dsdpc.Columns["thoiGianHoanThanh"].HeaderText = "Completion Time";
                dsdpc.Columns["songayhethan"].HeaderText = "Remaining Time";
                dsdpc.Columns["Tuychonchiase"].HeaderText = "Sharing Options";

                dscv.Columns["maCV"].HeaderText = "Job ID";
                dscv.Columns["ten"].HeaderText = "Job Name";


            }
        }
        private void comboBoxLanguage_SelectedIndexChanged()
        {
            string selectedLanguage = GlobalSettings.Language;

            if (selectedLanguage == "English")
            {
                // Cập nhật ngôn ngữ của các mục trong ComboBox sang tiếng Anh
                cbotuychonhienthi.Items.Clear();
                cbotrangthai.Items.Clear();
                cbotuychonchiase.Items.Clear();
                cbotuychonhienthi.Items.Add("All Employees");
                cbotuychonhienthi.Items.Add("DV");
                cbotuychonhienthi.Items.Add("TC");
                cbotuychonhienthi.Items.Add("VS");
                cbotuychonhienthi.Items.Add("AN");
                cbotuychonhienthi.Items.Add("KT");
                cbotuychonhienthi.Items.Add("XD");


                cbotuychonchiase.Items.Add("Công việc chung");
                cbotuychonchiase.Items.Add("Bộ phận");


                cbotrangthai.Items.Add("Chưa hoàn thành");
                cbotrangthai.Items.Add("Hoàn thành");
                // Cập nhật các thành phần khác tương ứng nếu cần
            }
            else if (selectedLanguage == "Vietnamese")
            {
                // Cập nhật ngôn ngữ của các mục trong ComboBox sang tiếng Việt
                cbotuychonhienthi.Items.Clear();
                cbotrangthai.Items.Clear();
                cbotuychonchiase.Items.Clear();
                cbotuychonhienthi.Items.Add("Tất cả nhân viên");
                cbotuychonhienthi.Items.Add("DV");
                cbotuychonhienthi.Items.Add("TC");
                cbotuychonhienthi.Items.Add("VS");
                cbotuychonhienthi.Items.Add("AN");
                cbotuychonhienthi.Items.Add("KT");
                cbotuychonhienthi.Items.Add("XD");

                cbotuychonchiase.Items.Add("Joint work");
                cbotuychonchiase.Items.Add("Part");

                cbotrangthai.Items.Add("Unfinished");
                cbotrangthai.Items.Add("Accomplished");
                // Cập nhật các thành phần khác tương ứng nếu cần
            }
        }
        private void comboBoxLanguage_SelectedIndexChanged1()
        {
            string selectedLanguage = GlobalSettings.Language;

            if (selectedLanguage == "English")
            {

                // Cập nhật ngôn ngữ của các mục trong ComboBox sang tiếng Anh

                cbotuychonchiase.Items.Clear();

                cbotuychonchiase.Items.Add("Công việc chung");
                cbotuychonchiase.Items.Add("Bộ phận");

                // Cập nhật các thành phần khác tương ứng nếu cần
            }
            else if (selectedLanguage == "Vietnamese")
            {
                // Cập nhật ngôn ngữ của các mục trong ComboBox sang tiếng Việt

                cbotuychonchiase.Items.Clear();
  
                cbotuychonchiase.Items.Add("Joint work");
                cbotuychonchiase.Items.Add("Part");

                // Cập nhật các thành phần khác tương ứng nếu cần
            }
        }
        private void comboBoxLanguage_SelectedIndexChanged2()
        {
            string selectedLanguage = GlobalSettings.Language;

            if (selectedLanguage == "English")
            {

                cbotrangthai.Items.Clear();
 

                cbotrangthai.Items.Add("Chưa hoàn thành");
                cbotrangthai.Items.Add("Hoàn thành");
                // Cập nhật các thành phần khác tương ứng nếu cần
            }
            else if (selectedLanguage == "Vietnamese")
            {
                // Cập nhật ngôn ngữ của các mục trong ComboBox sang tiếng Việt

                cbotrangthai.Items.Clear();

                cbotrangthai.Items.Add("Unfinished");
                cbotrangthai.Items.Add("Accomplished");
                // Cập nhật các thành phần khác tương ứng nếu cần
            }
        }


        private void buttonExportExcel_Click(object sender, EventArgs e)
        {
            SaveFileDialog saveFileDialog = new SaveFileDialog();
            saveFileDialog.FileName = "DataGridViewExport.xlsx";
            saveFileDialog.Filter = "Excel (*xlsx)|*.xlsx";
            if (saveFileDialog.ShowDialog() == DialogResult.OK)
            {
                try
                {
                    ExportExcel(saveFileDialog.FileName, dsdpc);
                    Process.Start(saveFileDialog.FileName);
                    MessageBox.Show("Xuất file thành công!");
                }
                catch (Exception ex)
                {
                    MessageBox.Show("Đã có lỗi xảy ra trong quá trình xuất file\n" + ex.Message);
                }
            }
        }

        private void ExportExcel(string path, DataGridView data)
        {
            Excel.Application application = new Excel.Application();
            application.Application.Workbooks.Add(Type.Missing);
            for (int i = 0; i < data.Columns.Count; i++)
            {
                application.Cells[1, i + 1] = data.Columns[i].HeaderText;
            }
            for (int i = 0; i < data.Rows.Count; i++)
            {
                for (int j = 0; j < data.Columns.Count; j++)
                {
                    application.Cells[i + 2, j + 1] = data.Rows[i].Cells[j].Value;
                }
            }
            application.Columns.AutoFit();
            application.ActiveWorkbook.SaveCopyAs(path);
            application.ActiveWorkbook.Saved = true;
        }

        private void buttonXuatPDF_Click(object sender, EventArgs e)
        {
            if (dsdpc.Rows.Count > 0)
            {
                SaveFileDialog saveFileDialog = new SaveFileDialog();
                saveFileDialog.Filter = "PDF (*.pdf)|*.pdf";
                saveFileDialog.FileName = "DataGridViewExport.pdf";

                if (saveFileDialog.ShowDialog() == DialogResult.OK)
                {
                    var htmlContent = GetHtmlFromDataGridView(dsdpc);
                    var pdfFile = TransferHtmlToPdf(htmlContent, saveFileDialog.FileName);
                    Process.Start(pdfFile);
                    MessageBox.Show("Xuất dữ liệu sang PDF thành công!", "Info");
                }
            }
            else
            {
                MessageBox.Show("Không tìm thấy dữ liệu để xuất ra PDF!", "Info");
            }
        }

        private string GetHtmlFromDataGridView(DataGridView dataGridView)
        {
            string fileName = Path.Combine(Path.GetTempPath(), DateTime.Now.ToString("ddMMyyyyhhmmss") + ".html");
            string html = "<!DOCTYPE html><html><head><style>table { border-collapse: collapse; } th, td { border: 1px solid black; padding: 8px; }</style></head><body><table>";

            // Add headers
            html += "<tr>";
            foreach (DataGridViewColumn column in dataGridView.Columns)
            {
                html += "<th>" + column.HeaderText + "</th>";
            }
            html += "</tr>";

            // Add data
            foreach (DataGridViewRow row in dataGridView.Rows)
            {
                html += "<tr>";
                foreach (DataGridViewCell cell in row.Cells)
                {
                    html += "<td>" + cell.Value.ToString() + "</td>";
                }
                html += "</tr>";
            }

            html += "</table></body></html>";

            System.IO.File.WriteAllText(fileName, html);
            return fileName;
        }

        private string TransferHtmlToPdf(string htmlContent, string pdfFilePath)
        {
            string pdfFile = pdfFilePath.Replace(".html", ".pdf");
            ProcessStartInfo info = new ProcessStartInfo();
            info.FileName = @"C:\Program Files\Google\Chrome\Application\chrome.exe";
            info.Arguments = "--headless --disable-gpu --print-to-pdf=\"" + pdfFile + "\" \"" + htmlContent + "\"";
            info.CreateNoWindow = true;
            Process process = new Process();
            process.StartInfo = info;
            process.Start();
            process.WaitForExit();

            return pdfFile;
        }
    }
}

<|MERGE_RESOLUTION|>--- conflicted
+++ resolved
@@ -26,7 +26,6 @@
         public FormCongViec()
         {
             InitializeComponent();
-<<<<<<< HEAD
             dscv.CellFormatting += dscv_CellFormatting;
             dsnv.CellFormatting += dsnv_CellFormatting;
             dsdpc.CellFormatting += dsdpc_CellFormatting;
@@ -40,87 +39,6 @@
             foreach (DataGridViewRow row in dscv.Rows)
             {
                 for (int i = 0; i < row.Cells.Count; i++)
-=======
-
-            //dscv.CellFormatting += dscv_CellFormatting;
-            //dsnv.CellFormatting += dsnv_CellFormatting;
-            //dsdpc.CellFormatting += dsdpc_CellFormatting;
-        }
-        // Chỉnh sửa màu của 3 dataGridView
-        //private void dscv_CellFormatting(object sender, DataGridViewCellFormattingEventArgs e)
-        //{
-        //    dscv.EnableHeadersVisualStyles = false;
-        //    dscv.Columns[0].AutoSizeMode = DataGridViewAutoSizeColumnMode.DisplayedCells;
-        //    dscv.ColumnHeadersDefaultCellStyle.ForeColor = Color.White;
-        //    foreach (DataGridViewRow row in dscv.Rows)
-        //    {
-        //        for (int i = 0; i < row.Cells.Count; i++)
-        //        {
-        //            dscv.Columns[i].HeaderCell.Style.SelectionBackColor = dscv.Columns[i].HeaderCell.Style.BackColor = Color.FromArgb(160, 0, 0);
-        //            if (row.Cells[i].Value != null)
-        //            {
-        //                row.Cells[i].Style.BackColor = Color.FromArgb(56, 56, 56);
-        //                row.Cells[i].Style.ForeColor = Color.White;
-        //            }
-        //        }
-        //    }
-        //}
-        //private void dsnv_CellFormatting(object sender, DataGridViewCellFormattingEventArgs e)
-        //{
-        //    dsnv.EnableHeadersVisualStyles = false;
-        //    dsnv.Columns[0].AutoSizeMode = DataGridViewAutoSizeColumnMode.DisplayedCells;
-        //    dsnv.ColumnHeadersDefaultCellStyle.ForeColor = Color.White;
-        //    foreach (DataGridViewRow row in dsnv.Rows)
-        //    {
-        //        for (int i = 0; i < row.Cells.Count; i++)
-        //        {
-        //            dsnv.Columns[i].HeaderCell.Style.SelectionBackColor = dsnv.Columns[i].HeaderCell.Style.BackColor = Color.FromArgb(160, 0, 0);
-        //            if (row.Cells[i].Value != null)
-        //            {
-        //                row.Cells[i].Style.BackColor = Color.FromArgb(56, 56, 56);
-        //                row.Cells[i].Style.ForeColor = Color.White;
-        //            }
-        //        }
-        //    }
-        //}
-        //private void dsdpc_CellFormatting(object sender, DataGridViewCellFormattingEventArgs e)
-        //{
-        //    dsdpc.EnableHeadersVisualStyles = false;
-        //    dsdpc.Columns[0].AutoSizeMode = DataGridViewAutoSizeColumnMode.DisplayedCells;
-        //    dsdpc.ColumnHeadersDefaultCellStyle.ForeColor = Color.White;
-        //    foreach (DataGridViewRow row in dsdpc.Rows)
-        //    {
-        //        for (int i = 0; i < row.Cells.Count; i++)
-        //        {
-        //            dsdpc.Columns[i].HeaderCell.Style.SelectionBackColor = dsdpc.Columns[i].HeaderCell.Style.BackColor = Color.FromArgb(160, 0, 0);
-        //            if (row.Cells[i].Value != null)
-        //            {
-        //                row.Cells[i].Style.BackColor = Color.FromArgb(56, 56, 56);
-        //                row.Cells[i].Style.ForeColor = Color.White;
-        //            }
-        //        }
-        //    }
-        //}
-        //
-        private void FormCongViec_FormClosing(object sender, FormClosingEventArgs e)
-        {
-
-            if (e.CloseReason == CloseReason.UserClosing)
-            {
-                string selectedLanguage = GlobalSettings.Language;
-
-                DialogResult result = MessageBox.Show("Bạn có muốn thoát chương trình không?", "Xác nhận", MessageBoxButtons.YesNo, MessageBoxIcon.Question);
-                if (selectedLanguage == "Vietnamese")
-                {
-                    result = MessageBox.Show("Bạn có muốn thoát chương trình không?", "Xác nhận", MessageBoxButtons.YesNo, MessageBoxIcon.Question);
-                }
-                else if (selectedLanguage == "English")
-                {
-                    result = MessageBox.Show("Do you want to exit the program?", "Confirm", MessageBoxButtons.YesNo, MessageBoxIcon.Question);
-                }
-
-                if (result == DialogResult.Yes)
->>>>>>> de9d2589
                 {
                     dscv.Columns[i].HeaderCell.Style.SelectionBackColor = dscv.Columns[i].HeaderCell.Style.BackColor = Color.FromArgb(160, 0, 0);
                     if (row.Cells[i].Value != null)
@@ -461,20 +379,16 @@
                 }
 
                 string email = DatabaseAccess.getEmail(maNV);
-<<<<<<< HEAD
-                string content = "PHÂN CÔNG CÔNG VIỆC  \nMã công việc: " + maCV + "\nMã nhân viên: " + maNV + "\nThời gian hoàn thành: " + thoiGianHoanThanh + "\nTùy chọn chia sẻ: " + tuyChonChiaSe + "\nTrạng thái: " + trangthai + "\nNgày cập nhật: " + ngaycapnhat;
-=======
-                string content = "PHÂN CÔNG CÔNG VIỆC  \nMã công việc: " + maCV + "\nMã nhân viên: " + maNV + "\nThời gian hoàn thành: " + thoiGianHoanThanh + "\nTùy chọn chia sẽ: " + tuyChonChiaSe + "\nTrạng thái: " + trangthai;
+                string content = "PHÂN CÔNG CÔNG VIỆC  \nMã công việc: " + maCV + "\nMã nhân viên: " + maNV + "\nThời gian hoàn thành: " + thoiGianHoanThanh + "\nTùy chọn chia sẽ: " + tuyChonChiaSe + "\nTrạng thái: " + trangthai + "\nNgày cập nhật: " + ngaycapnhat;
 
                 if (selectedLanguage == "Vietnamese")
                 {
-                    content = "PHÂN CÔNG CÔNG VIỆC  \nMã công việc: " + maCV + "\nMã nhân viên: " + maNV + "\nThời gian hoàn thành: " + thoiGianHoanThanh + "\nTùy chọn chia sẽ: " + tuyChonChiaSe + "\nTrạng thái: " + trangthai;
+                    content = "PHÂN CÔNG CÔNG VIỆC  \nMã công việc: " + maCV + "\nMã nhân viên: " + maNV + "\nThời gian hoàn thành: " + thoiGianHoanThanh + "\nTùy chọn chia sẽ: " + tuyChonChiaSe + "\nTrạng thái: " + trangthai + "\nNgày cập nhật: " + ngaycapnhat;
                 }
                 else if (selectedLanguage == "English")
                 {
-                    content = "WORK ASSIGNMENT \nJob code: " + maCV + "\nEmployee code: " + maNV + "\nCompletion time: " + thoiGianHoanThanh + "\nSharing options: " + tuyChonChiaSe + " \nStatus: " + trangthai;
-                }
->>>>>>> de9d2589
+                    content = "WORK ASSIGNMENT \nJob code: " + maCV + "\nEmployee code: " + maNV + "\nCompletion time: " + thoiGianHoanThanh + "\nSharing options: " + tuyChonChiaSe + " \nStatus: " + trangthai + "\nNgày cập nhật: " + ngaycapnhat;
+                }
                 guiEmail(email, content);
             }
             catch (Exception ex)
@@ -552,20 +466,16 @@
                 }
 
                 string email=DatabaseAccess.getEmail(maNV);
-<<<<<<< HEAD
-                string content="CẬP NHẬT CÔNG VIỆC  \nMã công việc: "+maCV+"\nMã nhân viên: "+maNV+"\nThời gian hoàn thành: "+thoiGianHoanThanh+"\nTùy chọn chia sẽ: "+tuyChonChiaSe+"\nTrạng thái: " + trangthai + "\nNgày cập nhật: " + ngaycapnhat;
-=======
-                string content = "CẬP NHẬT CÔNG VIỆC  \nMã công việc: " + maCV + "\nMã nhân viên: " + maNV + "\nThời gian hoàn thành: " + thoiGianHoanThanh + "\nTùy chọn chia sẽ: " + tuyChonChiaSe + "\nTrạng thái: " + trangthai;
+                string content = "CẬP NHẬT CÔNG VIỆC  \nMã công việc: " + maCV + "\nMã nhân viên: " + maNV + "\nThời gian hoàn thành: " + thoiGianHoanThanh + "\nTùy chọn chia sẽ: " + tuyChonChiaSe + "\nTrạng thái: " + trangthai + "\nNgày cập nhật: " + ngaycapnhat;
 
                 if (selectedLanguage == "Vietnamese")
                 {
-                    content = "CẬP NHẬT CÔNG VIỆC  \nMã công việc: " + maCV + "\nMã nhân viên: " + maNV + "\nThời gian hoàn thành: " + thoiGianHoanThanh + "\nTùy chọn chia sẽ: " + tuyChonChiaSe + "\nTrạng thái: " + trangthai;
+                    content = "CẬP NHẬT CÔNG VIỆC  \nMã công việc: " + maCV + "\nMã nhân viên: " + maNV + "\nThời gian hoàn thành: " + thoiGianHoanThanh + "\nTùy chọn chia sẽ: " + tuyChonChiaSe + "\nTrạng thái: " + trangthai + "\nNgày cập nhật: " + ngaycapnhat;
                 }
                 else if (selectedLanguage == "English")
                 {
-                    content = "JOB UPDATE \nJob code: " + maCV + "\nEmployee code: " + maNV + "\nCompletion time: " + thoiGianHoanThanh + "\nSharing options: " + tuyChonChiaSe + "\nStatus: " + trangthai;
-                }
->>>>>>> de9d2589
+                    content = "JOB UPDATE \nJob code: " + maCV + "\nEmployee code: " + maNV + "\nCompletion time: " + thoiGianHoanThanh + "\nSharing options: " + tuyChonChiaSe + "\nStatus: " + trangthai + "\nNgày cập nhật: " + ngaycapnhat;
+                }
                 guiEmail(email,content);
 
             }
@@ -652,7 +562,6 @@
             DataRow newRow = dataTable.NewRow();
             newRow["ngayYC"] = DateTime.Now.Date;
 
-            // Thêm hàng mới vào DataTable
             dataTable.Rows.Add(newRow);
             dscv.BeginEdit(true);
             dsnv.CurrentCell = null;
@@ -817,14 +726,8 @@
 
                 // Nếu dữ liệu chưa tồn tại, thêm vào cơ sở dữ liệu
                 DatabaseAccess.InsertData("DsCongViec",
-<<<<<<< HEAD
                     new string[] { "maCV", "ten", "ngayYC" },
                     new object[] { maCV, ten, ngayYC });
-
-                MessageBox.Show("Đã thêm dữ liệu mới thành công!", "Thông báo", MessageBoxButtons.OK, MessageBoxIcon.Information);
-=======
-                    new string[] { "maCV", "ten" },
-                    new object[] { maCV, ten });
                 if (selectedLanguage == "Vietnamese")
                 {
                     MessageBox.Show("Đã thêm dữ liệu mới thành công!", "Thông báo", MessageBoxButtons.OK, MessageBoxIcon.Information);
@@ -833,7 +736,6 @@
                 {
                     MessageBox.Show("Đã thêm dữ liệu mới thành công!", "Thông báo", MessageBoxButtons.OK, MessageBoxIcon.Information);
                 }
->>>>>>> de9d2589
                 loadDsCongViec();
             }
             catch (Exception ex)
@@ -894,11 +796,7 @@
                 try
                 {
                     // Gọi phương thức UpdateData để cập nhật dữ liệu
-<<<<<<< HEAD
-                    DatabaseAccess.UpdateData("DsCongViec", new string[] { "ten", "ngayYC" }, new object[] { tenMoi, ngayYC }, new string[] { "maCV" }, new object[] { maCV });
-                    MessageBox.Show("Đã cập nhật dữ liệu thành công!", "Thông báo", MessageBoxButtons.OK, MessageBoxIcon.Information);
-=======
-                    DatabaseAccess.UpdateData("DsCongViec", new string[] { "ten" }, new object[] { tenMoi }, new string[] { "maCV" }, new object[] { maCV });
+                    DatabaseAccess.UpdateData("DsCongViec", new string[] { "ten", "ngayYC" }, new object[] { tenMoi }, new string[] { "maCV" }, new object[] { maCV });
                     if (selectedLanguage == "Vietnamese")
                     {
                         MessageBox.Show("Đã cập nhật dữ liệu thành công!", "Thông báo", MessageBoxButtons.OK, MessageBoxIcon.Information);
@@ -907,7 +805,6 @@
                     {
                         MessageBox.Show("Data updated successfully!", "Notification", MessageBoxButtons.OK, MessageBoxIcon.Information);
                     }
->>>>>>> de9d2589
 
                     // Cập nhật lại DataGridView để hiển thị dữ liệu mới
                     loadDsCongViec(); // Gọi phương thức loadDsCongViec để làm mới dữ liệu trong DataGridView
@@ -1022,24 +919,82 @@
                     MessageBox.Show("Data updated successfully!", "Notification", MessageBoxButtons.OK, MessageBoxIcon.Information);
                 }
                 string email = DatabaseAccess.getEmail(maNV);
-<<<<<<< HEAD
-                string content ="ỦY QUYỀN CÔNG VIỆC  \nMã công việc: " + maCV + "\nMã nhân viên: " + maNV + "\nThời gian hoàn thành: " + thoiGianHoanThanh + "\nTùy chọn chia sẽ: " + tuyChonChiaSe + "\nTrạng thái: " + trangthai + "\nNgày cập nhật: " + ngaycapnhat;
-=======
-                string content = "ỦY QUYỀN CÔNG VIỆC  \nMã công việc: " + maCV + "\nMã nhân viên: " + maNV + "\nThời gian hoàn thành: " + thoiGianHoanThanh + "\nTùy chọn chia sẽ: " + tuyChonChiaSe + "\nTrạng thái: " + trangthai;
+                string content = "ỦY QUYỀN CÔNG VIỆC  \nMã công việc: " + maCV + "\nMã nhân viên: " + maNV + "\nThời gian hoàn thành: " + thoiGianHoanThanh + "\nTùy chọn chia sẽ: " + tuyChonChiaSe + "\nTrạng thái: " + trangthai + "\nNgày cập nhật: " + ngaycapnhat;
 
                 if (selectedLanguage == "Vietnamese")
                 {
-                    content = "ỦY QUYỀN CÔNG VIỆC  \nMã công việc: " + maCV + "\nMã nhân viên: " + maNV + "\nThời gian hoàn thành: " + thoiGianHoanThanh + "\nTùy chọn chia sẽ: " + tuyChonChiaSe + "\nTrạng thái: " + trangthai;
+                    content = "ỦY QUYỀN CÔNG VIỆC  \nMã công việc: " + maCV + "\nMã nhân viên: " + maNV + "\nThời gian hoàn thành: " + thoiGianHoanThanh + "\nTùy chọn chia sẽ: " + tuyChonChiaSe + "\nTrạng thái: " + trangthai + "\nNgày cập nhật: " + ngaycapnhat;
                 }
                 else if (selectedLanguage == "English")
                 {
-                    content = "JOB AUTHORIZATION \nJob code: " + maCV + "\nEmployee code: " + maNV + "\nCompletion time: " + thoiGianHoanThanh + "\nSharing options: " + tuyChonChiaSe + " \nStatus: " + trangthai;
-                }
->>>>>>> de9d2589
+                    content = "JOB AUTHORIZATION \nJob code: " + maCV + "\nEmployee code: " + maNV + "\nCompletion time: " + thoiGianHoanThanh + "\nSharing options: " + tuyChonChiaSe + " \nStatus: " + trangthai + "\nNgày cập nhật: " + ngaycapnhat;
+                }
                 guiEmail(email, content);
 
             }
 
+        }
+
+        private void buttonExportExcel_Click(object sender, EventArgs e)
+        {
+            SaveFileDialog saveFileDialog = new SaveFileDialog();
+            saveFileDialog.FileName = "DataGridViewExport.xlsx";
+            saveFileDialog.Filter = "Excel (*xlsx)|*.xlsx";
+            if (saveFileDialog.ShowDialog() == DialogResult.OK)
+            {
+                try
+                {
+                    ExportExcel(saveFileDialog.FileName, dsdpc);
+                    Process.Start(saveFileDialog.FileName);
+                    MessageBox.Show("Xuất file thành công!");
+                }
+                catch (Exception ex)
+                {
+                    MessageBox.Show("Đã có lỗi xảy ra trong quá trình xuất file\n" + ex.Message);
+                }
+            }
+        }
+
+        private void ExportExcel(string path, DataGridView data)
+        {
+            Excel.Application application = new Excel.Application();
+            application.Application.Workbooks.Add(Type.Missing);
+            for (int i = 0; i < data.Columns.Count; i++)
+            {
+                application.Cells[1, i + 1] = data.Columns[i].HeaderText;
+            }
+            for (int i = 0; i < data.Rows.Count; i++)
+            {
+                for (int j = 0; j < data.Columns.Count; j++)
+                {
+                    application.Cells[i + 2, j + 1] = data.Rows[i].Cells[j].Value;
+                }
+            }
+            application.Columns.AutoFit();
+            application.ActiveWorkbook.SaveCopyAs(path);
+            application.ActiveWorkbook.Saved = true;
+        }
+
+        private void buttonXuatPDF_Click(object sender, EventArgs e)
+        {
+            if (dsdpc.Rows.Count > 0)
+            {
+                SaveFileDialog saveFileDialog = new SaveFileDialog();
+                saveFileDialog.Filter = "PDF (*.pdf)|*.pdf";
+                saveFileDialog.FileName = "DataGridViewExport.pdf";
+
+                if (saveFileDialog.ShowDialog() == DialogResult.OK)
+                {
+                    var htmlContent = GetHtmlFromDataGridView(dsdpc);
+                    var pdfFile = TransferHtmlToPdf(htmlContent, saveFileDialog.FileName);
+                    Process.Start(pdfFile);
+                    MessageBox.Show("Xuất dữ liệu sang PDF thành công!", "Info");
+                }
+            }
+            else
+            {
+                MessageBox.Show("Không tìm thấy dữ liệu để xuất ra PDF!", "Info");
+            }
         }
         private void UpdateLanguage()
         {
@@ -1259,68 +1214,6 @@
         }
 
 
-        private void buttonExportExcel_Click(object sender, EventArgs e)
-        {
-            SaveFileDialog saveFileDialog = new SaveFileDialog();
-            saveFileDialog.FileName = "DataGridViewExport.xlsx";
-            saveFileDialog.Filter = "Excel (*xlsx)|*.xlsx";
-            if (saveFileDialog.ShowDialog() == DialogResult.OK)
-            {
-                try
-                {
-                    ExportExcel(saveFileDialog.FileName, dsdpc);
-                    Process.Start(saveFileDialog.FileName);
-                    MessageBox.Show("Xuất file thành công!");
-                }
-                catch (Exception ex)
-                {
-                    MessageBox.Show("Đã có lỗi xảy ra trong quá trình xuất file\n" + ex.Message);
-                }
-            }
-        }
-
-        private void ExportExcel(string path, DataGridView data)
-        {
-            Excel.Application application = new Excel.Application();
-            application.Application.Workbooks.Add(Type.Missing);
-            for (int i = 0; i < data.Columns.Count; i++)
-            {
-                application.Cells[1, i + 1] = data.Columns[i].HeaderText;
-            }
-            for (int i = 0; i < data.Rows.Count; i++)
-            {
-                for (int j = 0; j < data.Columns.Count; j++)
-                {
-                    application.Cells[i + 2, j + 1] = data.Rows[i].Cells[j].Value;
-                }
-            }
-            application.Columns.AutoFit();
-            application.ActiveWorkbook.SaveCopyAs(path);
-            application.ActiveWorkbook.Saved = true;
-        }
-
-        private void buttonXuatPDF_Click(object sender, EventArgs e)
-        {
-            if (dsdpc.Rows.Count > 0)
-            {
-                SaveFileDialog saveFileDialog = new SaveFileDialog();
-                saveFileDialog.Filter = "PDF (*.pdf)|*.pdf";
-                saveFileDialog.FileName = "DataGridViewExport.pdf";
-
-                if (saveFileDialog.ShowDialog() == DialogResult.OK)
-                {
-                    var htmlContent = GetHtmlFromDataGridView(dsdpc);
-                    var pdfFile = TransferHtmlToPdf(htmlContent, saveFileDialog.FileName);
-                    Process.Start(pdfFile);
-                    MessageBox.Show("Xuất dữ liệu sang PDF thành công!", "Info");
-                }
-            }
-            else
-            {
-                MessageBox.Show("Không tìm thấy dữ liệu để xuất ra PDF!", "Info");
-            }
-        }
-
         private string GetHtmlFromDataGridView(DataGridView dataGridView)
         {
             string fileName = Path.Combine(Path.GetTempPath(), DateTime.Now.ToString("ddMMyyyyhhmmss") + ".html");
