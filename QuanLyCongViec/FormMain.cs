--- conflicted
+++ resolved
@@ -23,14 +23,7 @@
             InitializeNotifyIcon();
             InitializeComponent();
             menuStrip2.Renderer = new MyRenderer();
-<<<<<<< HEAD
-            thongbaocv();
-            thongbaocvnv();
-
-
-=======
             
->>>>>>> 8de11342
         }
 
         private void thongbaocv()
@@ -87,7 +80,7 @@
             dscvcty.AutoGenerateColumns = false;
             dscvcty.Columns["phongban"].HeaderText = "Phòng ban";
             dscvcty.Columns["chucvu"].HeaderText = "Chức vụ";
-            dscvcty.Columns["maCV"].HeaderText = "Mã công việc";
+            dscvcty.Columns["maCV"].HeaderText = "  Mã công việc";
             dscvcty.Columns["ten"].HeaderText = "Tên công việc";
             dscvcty.Columns["maNV"].HeaderText = "Mã nhân viên";
             dscvcty.Columns["hoten"].HeaderText = "Tên nhân viên";
@@ -95,6 +88,7 @@
             dscvcty.Columns["trangthai"].HeaderText = "Trạng thái";
             dscvcty.Columns["thoiGianHoanThanh"].HeaderText = "Thời gian hoàn thành";
             dscvcty.Columns["Tuychonchiase"].HeaderText = "Tùy chọn chia sẻ";
+            dscvcty.Columns["ngaycapnhat"].HeaderText = "Ngày cập nhật";
 
         }
         private void loadCTCVPban()
@@ -112,7 +106,7 @@
             dscvpban.Columns["trangthai"].HeaderText = "Trạng thái";
             dscvpban.Columns["thoiGianHoanThanh"].HeaderText = "Thời gian hoàn thành";
             dscvpban.Columns["Tuychonchiase"].HeaderText = "Tùy chọn chia sẻ";
-
+            dscvpban.Columns["ngaycapnhat"].HeaderText = "Ngày cập nhật";
         }
 
 
@@ -153,25 +147,6 @@
                 get { return Color.Silver; }
             }
         }
-<<<<<<< HEAD
-        //
-        private void FormMain_Resize(object sender, EventArgs e)
-        {
-            CenterLabel();
-            //groupBox1.Size = new Size(this.ClientSize.Width - groupBox1.Location.X - 10, this.ClientSize.Height - groupBox1.Location.Y - 10);
-            menuStrip2.Size = new Size(this.ClientSize.Width - menuStrip2.Location.X - 10, this.ClientSize.Height - menuStrip2.Location.Y - 10);
-
-            //dscvcty.Size = new Size(this.ClientSize.Width - dscvcty.Location.X - 10, this.ClientSize.Height - dscvcty.Location.Y - 10);
-        }
-        private void CenterLabel()
-        {
-            int centerX = (this.ClientSize.Width - label1.Size.Width) / 2;
-            int centerY = label1.Location.Y;
-
-            label1.Location = new Point(centerX, centerY);
-        }
-=======
->>>>>>> 8de11342
 
         private void đăngXuấtToolStripMenuItem_Click(object sender, EventArgs e)
         {
@@ -181,17 +156,6 @@
 
 
         }
-<<<<<<< HEAD
-        private void FormMain_Load(object sender, EventArgs e)
-        {
-
-            loadCTCVCty();
-
-            loadCTCVPban();
-
-        }
-=======
->>>>>>> 8de11342
 
 
         private void thêmToolStripMenuItem_Click(object sender, EventArgs e)
@@ -203,28 +167,6 @@
 
         }
 
-        private void FormMain_FormClosing(object sender, FormClosingEventArgs e)
-        {
-            
-            if (e.CloseReason == CloseReason.UserClosing)
-            {
-              
-                DialogResult result = MessageBox.Show("Bạn có muốn thoát chương trình không?", "Xác nhận", MessageBoxButtons.YesNo, MessageBoxIcon.Question);
-
-             
-                if (result == DialogResult.Yes)
-                {
-              
-                    Application.Exit();
-                }
-                else
-                {
-                  
-                    e.Cancel = true;
-                }
-            }
-        }
-
         private void côngViệcToolStripMenuItem_Click(object sender, EventArgs e)
         {
             FormDuLieuNhanVien f = new FormDuLieuNhanVien();
@@ -288,7 +230,13 @@
 
         private void logout_Click(object sender, EventArgs e)
         {
-            Application.Exit();
+            DialogResult result = MessageBox.Show("Bạn có muốn thoát chương trình không?", "Xác nhận", MessageBoxButtons.YesNo, MessageBoxIcon.Question);
+
+
+            if (result == DialogResult.Yes)
+            {
+                Application.Exit();
+            }
         }
         // Dùng để kéo thả cửa sổ
         [DllImport("user32.dll", EntryPoint = "ReleaseCapture")]
@@ -301,24 +249,6 @@
             this.Hide();
             FormGuiThongBao form = new FormGuiThongBao();
             form.Show();
-        }
-
-        private void textBox1_Leave(object sender, EventArgs e)
-        {
-            if (textBox1.Text == "")
-            {
-                textBox1.Text = "Tìm kiếm";
-                textBox1.ForeColor = Color.DimGray;
-            }
-        }
-
-        private void textBox1_Enter(object sender, EventArgs e)
-        {
-            if (textBox1.Text == "Tìm kiếm")
-            {
-                textBox1.Text = "";
-                textBox1.ForeColor = Color.Black;
-            }
         }
         private void FormMain_Load(object sender, EventArgs e)
         {
@@ -361,5 +291,33 @@
          
         }
 
+        private void textBox1_Leave(object sender, EventArgs e)
+        {
+            if (textBox1.Text == "")
+            {
+                textBox1.Text = "Tìm kiếm";
+                textBox1.ForeColor = Color.DimGray;
+            }
+        }
+
+        private void textBox1_Enter(object sender, EventArgs e)
+        {
+            if (textBox1.Text == "Tìm kiếm")
+            {
+                textBox1.Text = "";
+                textBox1.ForeColor = Color.Black;
+            }
+        }
+
+        private void menuStrip2_MouseDown(object sender, MouseEventArgs e)
+        {
+            ReleaseCapture();
+            SendMessage(this.Handle, 0x112, 0xf012, 0);
+        }
+
+        private void timkiem_Click(object sender, EventArgs e)
+        {
+
+        }
     }
 }