﻿using System;
using System.Collections.Generic;
using System.ComponentModel;
using System.Data;
using System.Drawing;
using System.Linq;
using System.Runtime.InteropServices;
using System.Runtime.Serialization.Formatters;
using System.Text;
using System.Threading.Tasks;
using System.Windows.Documents;
using System.Windows.Forms;
using DAL;
using DTO;
namespace QuanLyCongViec
{


    public partial class FormMain : Form
    {

        public FormMain()
        {
            InitializeNotifyIcon();
            InitializeComponent();
            menuStrip2.Renderer = new MyRenderer();
            labelTongNV.Parent = labelSoNV.Parent = pictureBoxTongNV;
            c.Parent = labelSoCV.Parent = pictureBoxTongCV;
            labelHieuSuat.Parent = labelSoHieuSuat.Parent = label3.Parent = pictureBoxHieuSuat;
            labelDoanhThu.Parent = labelSoDoanhThu.Parent = pictureBoxDoanhThu;
            dscvcty.CellFormatting += dscvcty_CellFormatting;
            dscvpban.CellFormatting += dscvpban_CellFormatting;
            labelSoCV.Text = DatabaseAccess.getTongCV().ToString();
            labelSoNV.Text = DatabaseAccess.getTongNV().ToString();
            labelSoHieuSuat.Text = ((DatabaseAccess.getSoCVHoanThanh() * 100) / (DatabaseAccess.getSoCVHoanThanh() + DatabaseAccess.getSoCVKhongHoanThanh())).ToString();
            labelSoDoanhThu.Text = DatabaseAccess.getDoanhThu().ToString();
        }

        private void dscvcty_CellFormatting(object sender, DataGridViewCellFormattingEventArgs e)
        {
            dscvcty.EnableHeadersVisualStyles = false;
            dscvcty.ColumnHeadersDefaultCellStyle.ForeColor = Color.Black;
            foreach (DataGridViewRow row in dscvcty.Rows)
            {
                for (int i = 0; i < row.Cells.Count; i++)
                {
                    dscvcty.Columns[i].HeaderCell.Style.SelectionBackColor = dscvcty.Columns[i].HeaderCell.Style.BackColor = Color.FromArgb(170, 170, 255);

                    row.Cells[i].Style.BackColor = Color.White;
                    row.Cells[i].Style.ForeColor = Color.Black;

                }
            }
        }
        private void dscvpban_CellFormatting(object sender, DataGridViewCellFormattingEventArgs e)
        {
            dscvpban.EnableHeadersVisualStyles = false;
            dscvpban.ColumnHeadersDefaultCellStyle.ForeColor = Color.Black;
            foreach (DataGridViewRow row in dscvpban.Rows)
            {
                for (int i = 0; i < row.Cells.Count; i++)
                {
                    dscvpban.Columns[i].HeaderCell.Style.SelectionBackColor = dscvpban.Columns[i].HeaderCell.Style.BackColor = Color.FromArgb(170, 170, 255);

                    row.Cells[i].Style.BackColor = Color.White;
                    row.Cells[i].Style.ForeColor = Color.Black;

                }
            }
        }

        private void thongbaocv()
        {
            string selectedLanguage = GlobalSettings.Language;
            if (DatabaseAccess.getSLCV() >= 5 && DatabaseAccess.getUserQuyen(Program.UserID) == 1)
            {
                if (selectedLanguage == "Vietnamese")
                {
                    ShowNotification("Có quá nhiều công việc chưa được nhân viên cập nhật!");
                }
                else if (selectedLanguage == "English")
                {
                    ShowNotification("There are too many jobs that have not been updated by employees!");
                }

            }

        }
        private void thongbaocvnv()
        {
            string manv = Program.UserID;
            if (DatabaseAccess.getUserQuyen(manv) != 1)
            {
                UpdateNotification(DatabaseAccess.getSLCVNV(manv), DatabaseAccess.getSLCVSapHetHan(manv));
            }
        }
        private void InitializeNotifyIcon()
        {
            notifyIcon1 = new NotifyIcon();
            notifyIcon1.Icon = SystemIcons.Information;
            notifyIcon1.Visible = true;
            notifyIcon1.DoubleClick += NotifyIcon_DoubleClick;
        }
        private void NotifyIcon_DoubleClick(object sender, EventArgs e)
        {

            this.Show();
            this.WindowState = FormWindowState.Normal;
        }
        public void ShowNotification(string message)
        {
            notifyIcon1.BalloonTipText = message;
            notifyIcon1.ShowBalloonTip(5000);
        }

        // Sử dụng phương thức này để cập nhật thông báo
        public void UpdateNotification(int numberOfTasks, int slsaphethan)
        {
            string selectedLanguage = GlobalSettings.Language;

            if (numberOfTasks > 0)
            {
                if (selectedLanguage == "Vietnamese")
                {
                    ShowNotification($"Bạn có {numberOfTasks} công việc chưa cập nhật. Và có {slsaphethan} công việc sắp hết hạn ");
                }
                else if (selectedLanguage == "English")
                {
                    ShowNotification($"You have {numberOfTasks} tasks that are not up to date. And there are {slsaphethan} tasks that are about to expire");
                }
            }
            else
            {

                notifyIcon1.Visible = false;
            }
        }
        private void loadCTCVCty()
        {
            dscvcty.DataSource = DatabaseAccess.GetCTCVCty().Tables[0];
            dscvcty.AutoGenerateColumns = false;
            dscvcty.Columns["phongban"].HeaderText = "Phòng ban";
            dscvcty.Columns["phongban"].Width = 65;
            dscvcty.Columns["chucvu"].HeaderText = "Chức vụ";
            dscvcty.Columns["maCV"].HeaderText = "  Mã công việc";
            dscvcty.Columns["maCV"].Width = 75;
            dscvcty.Columns["ten"].HeaderText = "Tên công việc";
            dscvcty.Columns["maNV"].HeaderText = "Mã nhân viên";
            dscvcty.Columns["maNV"].Width = 75;
            dscvcty.Columns["hoten"].HeaderText = "Tên nhân viên";

            dscvcty.Columns["trangthai"].HeaderText = "Trạng thái";
            dscvcty.Columns["thoiGianHoanThanh"].HeaderText = "Thời gian hoàn thành";
            dscvcty.Columns["Tuychonchiase"].HeaderText = "Tùy chọn chia sẻ";
            dscvcty.Columns["ngaycapnhat"].HeaderText = "Ngày cập nhật";
            dscvcty.Columns["ngaycapnhat"].Width = 80;


        }
        private void loadCTCVPban()
        {

            dscvpban.DataSource = DatabaseAccess.GetCTCVPban(Program.getUserIDPB()).Tables[0];
            dscvpban.AutoGenerateColumns = false;
            dscvpban.Columns["phongban"].HeaderText = "Phòng ban";
            dscvpban.Columns["phongban"].Width = 65;
            dscvpban.Columns["chucvu"].HeaderText = "Chức vụ";
            dscvpban.Columns["maCV"].HeaderText = "Mã công việc";
            dscvpban.Columns["maCV"].Width = 75;
            dscvpban.Columns["ten"].HeaderText = "Tên công việc";
            dscvpban.Columns["maNV"].HeaderText = "Mã nhân viên";
            dscvpban.Columns["hoten"].HeaderText = "Tên nhân viên";
            dscvpban.Columns["maNV"].Width = 75;

            dscvpban.Columns["trangthai"].HeaderText = "Trạng thái";
            dscvpban.Columns["thoiGianHoanThanh"].HeaderText = "Thời gian hoàn thành";
            dscvpban.Columns["Tuychonchiase"].HeaderText = "Tùy chọn chia sẻ";
            dscvpban.Columns["ngaycapnhat"].HeaderText = "Ngày cập nhật";
        }



        // Chỉnh sửa màu menustrip
        private class MyRenderer : ToolStripProfessionalRenderer
        {
            public MyRenderer() : base(new MyColors()) { }
        }
        private class MyColors : ProfessionalColorTable
        {
            public override Color MenuItemPressedGradientBegin
            {
                get { return Color.FromArgb(18, 57, 166); }
            }
            public override Color MenuItemPressedGradientEnd
            {
                get { return Color.FromArgb(37, 37, 37); }
            }
            public override Color MenuBorder
            {
                get { return Color.Silver; }
            }
        }

        private void đăngXuấtToolStripMenuItem_Click(object sender, EventArgs e)
        {
            FormLogin f = new FormLogin();
            f.Show();
            this.Hide();


        }


        private void thêmToolStripMenuItem_Click(object sender, EventArgs e)
        {
            FormThongTinCaNhan f = new FormThongTinCaNhan();
            f.Show();
            this.Hide();


        }

        private void côngViệcToolStripMenuItem_Click(object sender, EventArgs e)
        {
            FormDuLieuNhanVien f = new FormDuLieuNhanVien();
            f.Show();
            this.Hide();
        }

        private void tiếnĐộCôngViệcToolStripMenuItem_Click(object sender, EventArgs e)
        {
            FormTienDoCongViec f = new FormTienDoCongViec();
            f.Show();
            this.Hide();
        }

        private void nhânViênToolStripMenuItem_Click(object sender, EventArgs e)
        {
            FormCongViec f = new FormCongViec();
            f.Show();
            this.Hide();
        }

        private void dulieucudan_Click(object sender, EventArgs e)
        {
            FormDuLieuCuDan f = f = new FormDuLieuCuDan();
            f.Show();
            this.Hide();
        }

        private void nhậpXuấtToolStripMenuItem_Click(object sender, EventArgs e)
        {
            FormUpload_Download form = new FormUpload_Download();
            form.Show();
            this.Hide();
        }

        private void côngViệcToolStripMenuItem1_Click(object sender, EventArgs e)
        {
            FormThongKeKetQuaCongViec form = new FormThongKeKetQuaCongViec();
            form.Show();
            this.Hide();
        }

        private void hiệuQuảCôngViệcToolStripMenuItem_Click(object sender, EventArgs e)
        {
            FormThongKeHieuQuaCongViec form = new FormThongKeHieuQuaCongViec();
            form.Show();
            this.Hide();
        }

        private void chưaHoànThànhToolStripMenuItem_Click(object sender, EventArgs e)
        {
            FormBaoCao form = new FormBaoCao();
            form.Show();
            this.Hide();
        }

        private void minimize_Click(object sender, EventArgs e)
        {
            this.WindowState = FormWindowState.Minimized;
        }

        private void logout_Click(object sender, EventArgs e)
        {
            string selectedLanguage = GlobalSettings.Language;

            
        }

        // Dùng để kéo thả cửa sổ
        [DllImport("user32.dll", EntryPoint = "ReleaseCapture")]
        private extern static void ReleaseCapture();
        [DllImport("user32.dll", EntryPoint = "SendMessage")]
        private extern static void SendMessage(System.IntPtr hwnd, int wmsg, int wparam, int lparam);

        private void gửiThôngBáoToolStripMenuItem_Click(object sender, EventArgs e)
        {
            this.Hide();
            FormGuiThongBao form = new FormGuiThongBao();
            form.Show();
        }
        private void FormMain_Load(object sender, EventArgs e)
        {
            checkQuyen();
            loadCTCVCty();
            loadCTCVPban();
            UpdateLanguage();
        }

        private void checkQuyen()
        {
            string id = Program.UserID;
            int quyen = DatabaseAccess.getUserQuyen(id);
            if (quyen == 2)
            {
                thongbaocvnv();
                ToolStripMenuItem quanliMenuItem = (ToolStripMenuItem)menuStrip2.Items["quanly"];
                ToolStripDropDownItem congviecMenuItem = (ToolStripDropDownItem)quanliMenuItem.DropDownItems["congviec"];
                ToolStripDropDownItem dulieunhanvienMenuItem = (ToolStripDropDownItem)quanliMenuItem.DropDownItems["dulieunhanvien"];
                congviecMenuItem.Enabled = false;
                congviec.Enabled = false;

            }
            else if (quyen == 3)
            {
                thongbaocv();
                thongbaocvnv();
                ToolStripMenuItem quanliMenuItem = (ToolStripMenuItem)menuStrip2.Items["quanly"];
                ToolStripDropDownItem congviecMenuItem = (ToolStripDropDownItem)quanliMenuItem.DropDownItems["congviec"];
                ToolStripDropDownItem dulieunhanvienMenuItem = (ToolStripDropDownItem)quanliMenuItem.DropDownItems["dulieunhanvien"];
                congviecMenuItem.Enabled = false;
                congviec.Enabled = false;


            }
            else if (quyen == 1)
            {
                thongbaocv();
         
            }
         
        }

        private void textBox1_Leave(object sender, EventArgs e)
        {
            if (textBox1.Text == "")
            {
                textBox1.Text = "Tìm kiếm";
                textBox1.ForeColor = Color.DimGray;
            }
        }

        private void textBox1_Enter(object sender, EventArgs e)
        {
            if (textBox1.Text == "Tìm kiếm")
            {
                textBox1.Text = "";
                textBox1.ForeColor = Color.Black;
            }

        }

        private void UpdateLanguage()
        {
            // Lấy ngôn ngữ đã chọn từ biến global hoặc một cơ chế khác
            string selectedLanguage = GlobalSettings.Language;
            // Cập nhật ngôn ngữ cho các thành phần giao diện dựa trên ngôn ngữ đã chọn
            if (selectedLanguage == "Vietnamese")
            {
                tabControl1.TabPages[0].Text = "Công ty";
                tabControl1.TabPages[1].Text = "Phòng ban";
                label2.Text = "     Danh sách công việc phòng ban";
                label1.Text = "     Danh sách công việc công ty";
                hethong.Text = "Hệ thống";
                thêmToolStripMenuItem.Text = "Thông tin cá nhân";
                quanly.Text = "Quản lý";
                thongke.Text = "Thống kê";
                đăngXuấtToolStripMenuItem.Text = "Đăng xuất";
                congviec.Text = "Công việc";
                trogiup.Text = "Ngôn ngữ";
                tacvu.Text = "Tác vụ";
                chưaHoànThànhToolStripMenuItem.Text = "Báo cáo công việc";
                côngViệcToolStripMenuItem1.Text = "Kết quả công việc";
                englishToolStripMenuItem.Text = "Tiếng Anh";
                vietnamToolStripMenuItem.Text = "Tiếng Việt";
                tiendocongviec.Text = "Tiến độ công việc cá nhân";
                dulieucudan.Text = "Dữ liệu cư dân";
                dulieunhanvien.Text = "Dữ liệu nhân viên";
                nhậpXuấtToolStripMenuItem.Text = "Upload/ Download tài liệu";
                hiệuQuảCôngViệcToolStripMenuItem.Text = "Hiệu Quả Công Việc";
                gửiThôngBáoToolStripMenuItem.Text = "Gửi Thông Báo";

                dscvcty.Columns["phongban"].HeaderText = "Phòng ban";
                dscvcty.Columns["chucvu"].HeaderText = "Chức vụ";
                dscvcty.Columns["maCV"].HeaderText = "Mã công việc";
                dscvcty.Columns["ten"].HeaderText = "Tên công việc";
                dscvcty.Columns["maNV"].HeaderText = "Mã nhân viên";
                dscvcty.Columns["hoten"].HeaderText = "Tên nhân viên";
                dscvcty.Columns["trangthai"].HeaderText = "Trạng thái";
                dscvcty.Columns["thoiGianHoanThanh"].HeaderText = "Thời gian hoàn thành";
                dscvcty.Columns["Tuychonchiase"].HeaderText = "Tùy chọn chia sẻ";

                // DataGridView trong tabPage2
                dscvpban.Columns["phongban"].HeaderText = "Phòng ban";
                dscvpban.Columns["chucvu"].HeaderText = "Chức vụ";
                dscvpban.Columns["maCV"].HeaderText = "Mã công việc";
                dscvpban.Columns["ten"].HeaderText = "Tên công việc";
                dscvpban.Columns["maNV"].HeaderText = "Mã nhân viên";
                dscvpban.Columns["hoten"].HeaderText = "Tên nhân viên";
                dscvpban.Columns["trangthai"].HeaderText = "Trạng thái";
                dscvpban.Columns["thoiGianHoanThanh"].HeaderText = "Thời gian hoàn thành";
                dscvpban.Columns["Tuychonchiase"].HeaderText = "Tùy chọn chia sẻ";
<<<<<<< HEAD
                dscvcty.Columns["ngaycapnhat"].HeaderText = "Ngày cập nhật"; 

                textBox1.Text = "Tìm kiếm";
                c.Text = "Tổng công việc";
                labelHieuSuat.Text = "Hiệu suất";
                labelDoanhThu.Text = "Doanh thu";
                labelTongNV.Text = "Tổng nhân viên";
=======
>>>>>>> a7832879
                

            }
            else if (selectedLanguage == "English")
            {
                tabControl1.TabPages[0].Text = "Company";
                tabControl1.TabPages[1].Text = "Department";
                label1.Text = "     Company Work list";
                label2.Text = "     Department Work list";
                hethong.Text = "System";
                thêmToolStripMenuItem.Text = "Personal information";
                quanly.Text = "Manage";
                thongke.Text = "Statistics";
                đăngXuấtToolStripMenuItem.Text = "Log out";
                congviec.Text = "Tasks";
                trogiup.Text = "Language";
                tacvu.Text = "Tasks";
                chưaHoànThànhToolStripMenuItem.Text = "Work report";
                côngViệcToolStripMenuItem1.Text = "Tasks result";
                englishToolStripMenuItem.Text = "English";
                vietnamToolStripMenuItem.Text = "Vietnamese";
                tiendocongviec.Text = "Personal work progress";
                dulieucudan.Text = "Resident Data";
                dulieunhanvien.Text = "Employee Data";
                nhậpXuấtToolStripMenuItem.Text = "Upload/Download documents";
                hiệuQuảCôngViệcToolStripMenuItem.Text = "Task Efficiency";
                gửiThôngBáoToolStripMenuItem.Text = "Send Notification";
                // Cập nhật các thành phần khác tương ứng nếu cần

                dscvcty.Columns["phongban"].HeaderText = "Department";
                dscvcty.Columns["chucvu"].HeaderText = "Position";
                dscvcty.Columns["maCV"].HeaderText = "Task ID";
                dscvcty.Columns["ten"].HeaderText = "Task Name";
                dscvcty.Columns["maNV"].HeaderText = "Employee ID";
                dscvcty.Columns["hoten"].HeaderText = "Employee Name";
                dscvcty.Columns["trangthai"].HeaderText = "Status";
                dscvcty.Columns["thoiGianHoanThanh"].HeaderText = "Completion Time";
                dscvcty.Columns["Tuychonchiase"].HeaderText = "Sharing Options";
                 dscvcty.Columns["ngaycapnhat"].HeaderText = "Update day";

                // DataGridView trong tabPage2
                dscvpban.Columns["phongban"].HeaderText = "Department";
                dscvpban.Columns["chucvu"].HeaderText = "Position";
                dscvpban.Columns["maCV"].HeaderText = "Task ID";
                dscvpban.Columns["ten"].HeaderText = "Task Name";
                dscvpban.Columns["maNV"].HeaderText = "Employee ID";
                dscvpban.Columns["hoten"].HeaderText = "Employee Name";
                dscvpban.Columns["trangthai"].HeaderText = "Status";
                dscvpban.Columns["thoiGianHoanThanh"].HeaderText = "Completion Time";
<<<<<<< HEAD
                dscvpban.Columns["Tuychonchiase"].HeaderText = "Sharing Options";
                dscvcty.Columns["ngaycapnhat"].HeaderText = "Update date";

                textBox1.Text = "Search";
                c.Text = "Total work";
                labelHieuSuat.Text = "Performance";
                labelDoanhThu.Text = "Revenue";

                labelTongNV.Text = "General staff";
=======
                dscvcty.Columns["ngaycapnhat"].HeaderText = "Update day";
>>>>>>> a7832879


            }
        }

        private void trogiup_Click(object sender, EventArgs e)
        {

        }

        private void englishToolStripMenuItem_Click(object sender, EventArgs e)
        {
            GlobalSettings.Language = "English"; // Cập nhật ngôn ngữ thành tiếng Anh
            UpdateLanguage();
        }

        private void vietnamToolStripMenuItem_Click(object sender, EventArgs e)
        {
            GlobalSettings.Language = "Vietnamese"; // Cập nhật ngôn ngữ thành tiếng Việt
            UpdateLanguage();
        }


        private void menuStrip2_MouseDown(object sender, MouseEventArgs e)
        {
            ReleaseCapture();
            SendMessage(this.Handle, 0x112, 0xf012, 0);
        }

        private void timkiem_Click(object sender, EventArgs e)
        {

        }

<<<<<<< HEAD
        private void FormMain_FormClosing_1(object sender, FormClosingEventArgs e)
        {
            string selectedLanguage = GlobalSettings.Language;

            if (e.CloseReason == CloseReason.UserClosing)
            {
                DialogResult result = MessageBox.Show(selectedLanguage == "Vietnamese" ? "Bạn có muốn thoát chương trình không?" : "Do you want to exit the program?",
                                                      selectedLanguage == "Vietnamese" ? "Xác nhận" : "Confirm", MessageBoxButtons.YesNo, MessageBoxIcon.Question);

                if (result == DialogResult.Yes)
                {
                    Application.Exit();
                }
                else
                {

                    e.Cancel = true;
                }
            }
        }

        private void EndResponsive()
        {
            if (this.Width < 925)
            {
                labelTongNV.Location = new Point(24, 24);
                labelTongNV.Font = new Font("Segoe UI Semibold", 11, FontStyle.Bold);
                c.Location = new Point(24, 24);
                c.Font = new Font("Segoe UI Semibold", 11, FontStyle.Bold);
                labelHieuSuat.Location = new Point(24, 24);
                labelHieuSuat.Font = new Font("Segoe UI Semibold", 11, FontStyle.Bold);
                labelDoanhThu.Location = new Point(24, 24);
                labelDoanhThu.Font = new Font("Segoe UI Semibold", 11, FontStyle.Bold);
            }
            else 
            {
                labelTongNV.Location = new Point(44, 24);
                labelTongNV.Font = new Font("Segoe UI Semibold", 16, FontStyle.Bold);
                c.Location = new Point(44, 24);
                c.Font = new Font("Segoe UI Semibold", 16, FontStyle.Bold);
                labelHieuSuat.Location = new Point(44, 24);
                labelHieuSuat.Font = new Font("Segoe UI Semibold", 16, FontStyle.Bold);
                labelDoanhThu.Location = new Point(44, 24);
                labelDoanhThu.Font = new Font("Segoe UI Semibold", 16, FontStyle.Bold);
            }
        }

        private void labelDoanhThu_Click(object sender, EventArgs e)
        {

        }

        private void FormMain_Resize(object sender, EventArgs e)
        {
            EndResponsive();
        }

        private void quanly_Click(object sender, EventArgs e)
=======
        private void menuStrip2_ItemClicked(object sender, ToolStripItemClickedEventArgs e)
>>>>>>> a7832879
        {

        }
    }
}<|MERGE_RESOLUTION|>--- conflicted
+++ resolved
@@ -274,18 +274,6 @@
             FormBaoCao form = new FormBaoCao();
             form.Show();
             this.Hide();
-        }
-
-        private void minimize_Click(object sender, EventArgs e)
-        {
-            this.WindowState = FormWindowState.Minimized;
-        }
-
-        private void logout_Click(object sender, EventArgs e)
-        {
-            string selectedLanguage = GlobalSettings.Language;
-
-            
         }
 
         // Dùng để kéo thả cửa sổ
@@ -411,7 +399,6 @@
                 dscvpban.Columns["trangthai"].HeaderText = "Trạng thái";
                 dscvpban.Columns["thoiGianHoanThanh"].HeaderText = "Thời gian hoàn thành";
                 dscvpban.Columns["Tuychonchiase"].HeaderText = "Tùy chọn chia sẻ";
-<<<<<<< HEAD
                 dscvcty.Columns["ngaycapnhat"].HeaderText = "Ngày cập nhật"; 
 
                 textBox1.Text = "Tìm kiếm";
@@ -419,8 +406,6 @@
                 labelHieuSuat.Text = "Hiệu suất";
                 labelDoanhThu.Text = "Doanh thu";
                 labelTongNV.Text = "Tổng nhân viên";
-=======
->>>>>>> a7832879
                 
 
             }
@@ -470,7 +455,6 @@
                 dscvpban.Columns["hoten"].HeaderText = "Employee Name";
                 dscvpban.Columns["trangthai"].HeaderText = "Status";
                 dscvpban.Columns["thoiGianHoanThanh"].HeaderText = "Completion Time";
-<<<<<<< HEAD
                 dscvpban.Columns["Tuychonchiase"].HeaderText = "Sharing Options";
                 dscvcty.Columns["ngaycapnhat"].HeaderText = "Update date";
 
@@ -480,9 +464,6 @@
                 labelDoanhThu.Text = "Revenue";
 
                 labelTongNV.Text = "General staff";
-=======
-                dscvcty.Columns["ngaycapnhat"].HeaderText = "Update day";
->>>>>>> a7832879
 
 
             }
@@ -517,7 +498,6 @@
 
         }
 
-<<<<<<< HEAD
         private void FormMain_FormClosing_1(object sender, FormClosingEventArgs e)
         {
             string selectedLanguage = GlobalSettings.Language;
@@ -576,9 +556,6 @@
         }
 
         private void quanly_Click(object sender, EventArgs e)
-=======
-        private void menuStrip2_ItemClicked(object sender, ToolStripItemClickedEventArgs e)
->>>>>>> a7832879
         {
 
         }
