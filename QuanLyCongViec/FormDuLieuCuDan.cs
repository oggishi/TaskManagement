--- conflicted
+++ resolved
@@ -1216,8 +1216,6 @@
 
             return pdfFile;
         }
-<<<<<<< HEAD
-=======
         //
         private void UpdateLanguage()
         {
@@ -1384,6 +1382,5 @@
 
 
         }
->>>>>>> de9d2589
     }
 }
