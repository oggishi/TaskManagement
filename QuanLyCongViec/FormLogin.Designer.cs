--- conflicted
+++ resolved
@@ -67,15 +67,9 @@
             this.user.Font = new System.Drawing.Font("Segoe UI", 11.25F, System.Drawing.FontStyle.Italic, System.Drawing.GraphicsUnit.Point, ((byte)(0)));
             this.user.ForeColor = System.Drawing.Color.DimGray;
             this.user.Location = new System.Drawing.Point(29, 130);
-<<<<<<< HEAD
             this.user.Margin = new System.Windows.Forms.Padding(2, 2, 2, 2);
             this.user.Name = "user";
             this.user.Size = new System.Drawing.Size(281, 20);
-=======
-            this.user.Margin = new System.Windows.Forms.Padding(2);
-            this.user.Name = "user";
-            this.user.Size = new System.Drawing.Size(281, 19);
->>>>>>> de9d2589
             this.user.TabIndex = 1;
             this.user.Text = "ID tài khoản";
             this.user.TextChanged += new System.EventHandler(this.user_TextChanged);
@@ -89,15 +83,9 @@
             this.pass.Font = new System.Drawing.Font("Segoe UI", 11.25F, System.Drawing.FontStyle.Italic, System.Drawing.GraphicsUnit.Point, ((byte)(0)));
             this.pass.ForeColor = System.Drawing.Color.DimGray;
             this.pass.Location = new System.Drawing.Point(29, 192);
-<<<<<<< HEAD
             this.pass.Margin = new System.Windows.Forms.Padding(2, 2, 2, 2);
             this.pass.Name = "pass";
             this.pass.Size = new System.Drawing.Size(281, 20);
-=======
-            this.pass.Margin = new System.Windows.Forms.Padding(2);
-            this.pass.Name = "pass";
-            this.pass.Size = new System.Drawing.Size(281, 22);
->>>>>>> de9d2589
             this.pass.TabIndex = 2;
             this.pass.Text = "Mật khẩu";
             this.pass.TextChanged += new System.EventHandler(this.textBox2_TextChanged);
@@ -111,15 +99,9 @@
             this.checkBoxHTMK.Font = new System.Drawing.Font("Segoe UI", 8.25F, System.Drawing.FontStyle.Regular, System.Drawing.GraphicsUnit.Point, ((byte)(0)));
             this.checkBoxHTMK.ForeColor = System.Drawing.Color.FromArgb(((int)(((byte)(1)))), ((int)(((byte)(46)))), ((int)(((byte)(64)))));
             this.checkBoxHTMK.Location = new System.Drawing.Point(29, 227);
-<<<<<<< HEAD
             this.checkBoxHTMK.Margin = new System.Windows.Forms.Padding(2, 2, 2, 2);
             this.checkBoxHTMK.Name = "checkBoxHTMK";
             this.checkBoxHTMK.Size = new System.Drawing.Size(118, 17);
-=======
-            this.checkBoxHTMK.Margin = new System.Windows.Forms.Padding(2);
-            this.checkBoxHTMK.Name = "checkBoxHTMK";
-            this.checkBoxHTMK.Size = new System.Drawing.Size(101, 17);
->>>>>>> de9d2589
             this.checkBoxHTMK.TabIndex = 3;
             this.checkBoxHTMK.Text = "Hiển thị mật khẩu";
             this.checkBoxHTMK.UseVisualStyleBackColor = false;
@@ -148,11 +130,7 @@
             "Vietnamese",
             "English"});
             this.ngonngu.Location = new System.Drawing.Point(230, 312);
-<<<<<<< HEAD
             this.ngonngu.Margin = new System.Windows.Forms.Padding(2, 2, 2, 2);
-=======
-            this.ngonngu.Margin = new System.Windows.Forms.Padding(2);
->>>>>>> de9d2589
             this.ngonngu.Name = "ngonngu";
             this.ngonngu.Size = new System.Drawing.Size(80, 21);
             this.ngonngu.TabIndex = 5;
@@ -182,15 +160,9 @@
             this.label1.BackColor = System.Drawing.Color.FromArgb(((int)(((byte)(240)))), ((int)(((byte)(201)))), ((int)(((byte)(5)))));
             this.label1.Font = new System.Drawing.Font("Segoe UI", 27.75F, System.Drawing.FontStyle.Bold, System.Drawing.GraphicsUnit.Point, ((byte)(0)));
             this.label1.ForeColor = System.Drawing.Color.FromArgb(((int)(((byte)(174)))), ((int)(((byte)(0)))), ((int)(((byte)(1)))));
-<<<<<<< HEAD
             this.label1.Location = new System.Drawing.Point(165, 106);
             this.label1.Name = "label1";
             this.label1.Size = new System.Drawing.Size(186, 50);
-=======
-            this.label1.Location = new System.Drawing.Point(198, 106);
-            this.label1.Name = "label1";
-            this.label1.Size = new System.Drawing.Size(193, 42);
->>>>>>> de9d2589
             this.label1.TabIndex = 14;
             this.label1.Text = "TasMana!";
             this.label1.Click += new System.EventHandler(this.label1_Click);
@@ -204,11 +176,7 @@
             this.quenPass.LinkColor = System.Drawing.Color.FromArgb(((int)(((byte)(23)))), ((int)(((byte)(107)))), ((int)(((byte)(135)))));
             this.quenPass.Location = new System.Drawing.Point(227, 228);
             this.quenPass.Name = "quenPass";
-<<<<<<< HEAD
             this.quenPass.Size = new System.Drawing.Size(86, 13);
-=======
-            this.quenPass.Size = new System.Drawing.Size(85, 13);
->>>>>>> de9d2589
             this.quenPass.TabIndex = 0;
             this.quenPass.TabStop = true;
             this.quenPass.Text = "Quên mật khẩu";
@@ -243,11 +211,7 @@
             // 
             this.loginForm.BackColor = System.Drawing.Color.White;
             this.loginForm.Location = new System.Drawing.Point(-35, -46);
-<<<<<<< HEAD
             this.loginForm.Margin = new System.Windows.Forms.Padding(2, 2, 2, 2);
-=======
-            this.loginForm.Margin = new System.Windows.Forms.Padding(2);
->>>>>>> de9d2589
             this.loginForm.Name = "loginForm";
             this.loginForm.Size = new System.Drawing.Size(866, 532);
             this.loginForm.TabIndex = 10;
@@ -261,15 +225,9 @@
             this.label3.BackColor = System.Drawing.Color.White;
             this.label3.Font = new System.Drawing.Font("Segoe UI", 24.75F, System.Drawing.FontStyle.Bold, System.Drawing.GraphicsUnit.Point, ((byte)(0)));
             this.label3.ForeColor = System.Drawing.Color.FromArgb(((int)(((byte)(2)))), ((int)(((byte)(64)))), ((int)(((byte)(89)))));
-<<<<<<< HEAD
             this.label3.Location = new System.Drawing.Point(77, 61);
             this.label3.Name = "label3";
             this.label3.Size = new System.Drawing.Size(189, 45);
-=======
-            this.label3.Location = new System.Drawing.Point(20, 65);
-            this.label3.Name = "label3";
-            this.label3.Size = new System.Drawing.Size(124, 38);
->>>>>>> de9d2589
             this.label3.TabIndex = 20;
             this.label3.Text = "Đăng nhập";
             // 
@@ -293,15 +251,9 @@
             this.label5.AutoSize = true;
             this.label5.Font = new System.Drawing.Font("Segoe UI", 27.75F, System.Drawing.FontStyle.Bold, System.Drawing.GraphicsUnit.Point, ((byte)(0)));
             this.label5.ForeColor = System.Drawing.Color.White;
-<<<<<<< HEAD
             this.label5.Location = new System.Drawing.Point(46, 106);
             this.label5.Name = "label5";
             this.label5.Size = new System.Drawing.Size(126, 50);
-=======
-            this.label5.Location = new System.Drawing.Point(128, 107);
-            this.label5.Name = "label5";
-            this.label5.Size = new System.Drawing.Size(64, 42);
->>>>>>> de9d2589
             this.label5.TabIndex = 41;
             this.label5.Text = "trở lại";
             // 
@@ -319,15 +271,9 @@
             this.label4.AutoSize = true;
             this.label4.Font = new System.Drawing.Font("Segoe UI", 27.75F, System.Drawing.FontStyle.Bold, System.Drawing.GraphicsUnit.Point, ((byte)(0)));
             this.label4.ForeColor = System.Drawing.Color.White;
-<<<<<<< HEAD
             this.label4.Location = new System.Drawing.Point(42, 56);
             this.label4.Name = "label4";
             this.label4.Size = new System.Drawing.Size(234, 50);
-=======
-            this.label4.Location = new System.Drawing.Point(43, 62);
-            this.label4.Name = "label4";
-            this.label4.Size = new System.Drawing.Size(279, 42);
->>>>>>> de9d2589
             this.label4.TabIndex = 40;
             this.label4.Text = "Chào mừng ";
             // 
@@ -337,15 +283,9 @@
             this.label6.BackColor = System.Drawing.Color.Transparent;
             this.label6.Font = new System.Drawing.Font("Segoe UI", 9.75F, System.Drawing.FontStyle.Italic, System.Drawing.GraphicsUnit.Point, ((byte)(0)));
             this.label6.ForeColor = System.Drawing.Color.Black;
-<<<<<<< HEAD
             this.label6.Location = new System.Drawing.Point(203, 262);
             this.label6.Name = "label6";
             this.label6.Size = new System.Drawing.Size(161, 17);
-=======
-            this.label6.Location = new System.Drawing.Point(198, 267);
-            this.label6.Name = "label6";
-            this.label6.Size = new System.Drawing.Size(183, 16);
->>>>>>> de9d2589
             this.label6.TabIndex = 39;
             this.label6.Text = "BCMP - BEST CM PARTNER";
             // 
@@ -357,11 +297,7 @@
             this.label7.ForeColor = System.Drawing.Color.Black;
             this.label7.Location = new System.Drawing.Point(48, 200);
             this.label7.Name = "label7";
-<<<<<<< HEAD
             this.label7.Size = new System.Drawing.Size(233, 17);
-=======
-            this.label7.Size = new System.Drawing.Size(246, 16);
->>>>>>> de9d2589
             this.label7.TabIndex = 37;
             this.label7.Text = "\"Changing the Face can change nothing,";
             // 
@@ -373,11 +309,7 @@
             this.label8.ForeColor = System.Drawing.Color.Black;
             this.label8.Location = new System.Drawing.Point(48, 223);
             this.label8.Name = "label8";
-<<<<<<< HEAD
             this.label8.Size = new System.Drawing.Size(274, 17);
-=======
-            this.label8.Size = new System.Drawing.Size(290, 16);
->>>>>>> de9d2589
             this.label8.TabIndex = 38;
             this.label8.Text = " But Facing the Change can change everything.\"";
             // 
@@ -404,11 +336,7 @@
             this.DoubleBuffered = true;
             this.FormBorderStyle = System.Windows.Forms.FormBorderStyle.None;
             this.Icon = ((System.Drawing.Icon)(resources.GetObject("$this.Icon")));
-<<<<<<< HEAD
             this.Margin = new System.Windows.Forms.Padding(2, 2, 2, 2);
-=======
-            this.Margin = new System.Windows.Forms.Padding(2);
->>>>>>> de9d2589
             this.Name = "FormLogin";
             this.Text = "Login";
             this.Load += new System.EventHandler(this.FormLogin_Load);
