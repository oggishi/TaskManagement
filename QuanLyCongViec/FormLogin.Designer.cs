﻿namespace QuanLyCongViec
{
    partial class FormLogin
    {
        /// <summary>
        /// Required designer variable.
        /// </summary>
        private System.ComponentModel.IContainer components = null;

        /// <summary>
        /// Clean up any resources being used.
        /// </summary>
        /// <param name="disposing">true if managed resources should be disposed; otherwise, false.</param>
        protected override void Dispose(bool disposing)
        {
            if (disposing && (components != null))
            {
                components.Dispose();
            }
            base.Dispose(disposing);
        }

        #region Windows Form Designer generated code

        /// <summary>
        /// Required method for Designer support - do not modify
        /// the contents of this method with the code editor.
        /// </summary>
        private void InitializeComponent()
        {
            System.ComponentModel.ComponentResourceManager resources = new System.ComponentModel.ComponentResourceManager(typeof(FormLogin));
            this.user = new System.Windows.Forms.TextBox();
            this.pass = new System.Windows.Forms.TextBox();
            this.checkBoxHTMK = new System.Windows.Forms.CheckBox();
            this.dangnhap = new System.Windows.Forms.Button();
            this.backgroundWorker1 = new System.ComponentModel.BackgroundWorker();
            this.backgroundWorker2 = new System.ComponentModel.BackgroundWorker();
            this.loginForm = new System.Windows.Forms.PictureBox();
            this.ngonngu = new System.Windows.Forms.ComboBox();
            this.underlineUser = new System.Windows.Forms.Label();
            this.underlinePass = new System.Windows.Forms.Label();
            this.label1 = new System.Windows.Forms.Label();
            this.label2 = new System.Windows.Forms.Label();
            this.logout = new System.Windows.Forms.PictureBox();
            this.minimize = new System.Windows.Forms.PictureBox();
            this.quenPass = new System.Windows.Forms.LinkLabel();
            this.pictureBox1 = new System.Windows.Forms.PictureBox();
            ((System.ComponentModel.ISupportInitialize)(this.loginForm)).BeginInit();
            ((System.ComponentModel.ISupportInitialize)(this.logout)).BeginInit();
            ((System.ComponentModel.ISupportInitialize)(this.minimize)).BeginInit();
            ((System.ComponentModel.ISupportInitialize)(this.pictureBox1)).BeginInit();
            this.SuspendLayout();
            // 
<<<<<<< HEAD
            // taikhoan
            // 
            this.taikhoan.AutoSize = true;
            this.taikhoan.BackColor = System.Drawing.Color.Transparent;
            this.taikhoan.Font = new System.Drawing.Font("Microsoft Sans Serif", 12F, System.Drawing.FontStyle.Bold, System.Drawing.GraphicsUnit.Point, ((byte)(0)));
            this.taikhoan.ForeColor = System.Drawing.Color.Black;
            this.taikhoan.Location = new System.Drawing.Point(667, 201);
            this.taikhoan.Name = "taikhoan";
            this.taikhoan.Size = new System.Drawing.Size(108, 25);
            this.taikhoan.TabIndex = 0;
            this.taikhoan.Text = "Tài khoản";
            // 
            // matkhau
            // 
            this.matkhau.AutoSize = true;
            this.matkhau.Font = new System.Drawing.Font("Microsoft Sans Serif", 12F, System.Drawing.FontStyle.Bold, System.Drawing.GraphicsUnit.Point, ((byte)(0)));
            this.matkhau.Location = new System.Drawing.Point(667, 278);
            this.matkhau.Name = "matkhau";
            this.matkhau.Size = new System.Drawing.Size(101, 25);
            this.matkhau.TabIndex = 1;
            this.matkhau.Text = "Mật khẩu";
            // 
=======
>>>>>>> 87fb60b5
            // user
            // 
            this.user.BackColor = System.Drawing.Color.FromArgb(((int)(((byte)(37)))), ((int)(((byte)(37)))), ((int)(((byte)(37)))));
            this.user.BorderStyle = System.Windows.Forms.BorderStyle.None;
            this.user.Font = new System.Drawing.Font("Century Gothic", 12F, System.Drawing.FontStyle.Regular, System.Drawing.GraphicsUnit.Point, ((byte)(0)));
            this.user.ForeColor = System.Drawing.Color.DimGray;
            this.user.Location = new System.Drawing.Point(324, 113);
            this.user.Margin = new System.Windows.Forms.Padding(2);
            this.user.Name = "user";
            this.user.Size = new System.Drawing.Size(398, 20);
            this.user.TabIndex = 1;
            this.user.Text = "User ID";
            this.user.TextChanged += new System.EventHandler(this.user_TextChanged);
            this.user.Enter += new System.EventHandler(this.user_Enter);
            this.user.Leave += new System.EventHandler(this.user_Leave);
            // 
            // pass
            // 
            this.pass.BackColor = System.Drawing.Color.FromArgb(((int)(((byte)(37)))), ((int)(((byte)(37)))), ((int)(((byte)(37)))));
            this.pass.BorderStyle = System.Windows.Forms.BorderStyle.None;
            this.pass.Font = new System.Drawing.Font("Microsoft YaHei", 12F, System.Drawing.FontStyle.Regular, System.Drawing.GraphicsUnit.Point, ((byte)(0)));
            this.pass.ForeColor = System.Drawing.Color.DimGray;
            this.pass.Location = new System.Drawing.Point(322, 177);
            this.pass.Margin = new System.Windows.Forms.Padding(2);
            this.pass.Name = "pass";
            this.pass.Size = new System.Drawing.Size(400, 22);
            this.pass.TabIndex = 2;
            this.pass.Text = "Password";
            this.pass.TextChanged += new System.EventHandler(this.textBox2_TextChanged);
            this.pass.Enter += new System.EventHandler(this.pass_Enter);
            this.pass.Leave += new System.EventHandler(this.pass_Leave);
            // 
            // checkBoxHTMK
            // 
            this.checkBoxHTMK.AutoSize = true;
            this.checkBoxHTMK.BackColor = System.Drawing.Color.FromArgb(((int)(((byte)(37)))), ((int)(((byte)(37)))), ((int)(((byte)(37)))));
            this.checkBoxHTMK.Font = new System.Drawing.Font("Microsoft Sans Serif", 7.8F, System.Drawing.FontStyle.Regular, System.Drawing.GraphicsUnit.Point, ((byte)(0)));
            this.checkBoxHTMK.ForeColor = System.Drawing.Color.Silver;
            this.checkBoxHTMK.Location = new System.Drawing.Point(322, 213);
            this.checkBoxHTMK.Margin = new System.Windows.Forms.Padding(2);
            this.checkBoxHTMK.Name = "checkBoxHTMK";
            this.checkBoxHTMK.Size = new System.Drawing.Size(109, 17);
            this.checkBoxHTMK.TabIndex = 3;
            this.checkBoxHTMK.Text = "Hiển thị mật khẩu";
            this.checkBoxHTMK.UseVisualStyleBackColor = false;
            this.checkBoxHTMK.CheckedChanged += new System.EventHandler(this.checkBoxHTMK_CheckedChanged);
            // 
            // dangnhap
            // 
            this.dangnhap.BackColor = System.Drawing.Color.FromArgb(((int)(((byte)(37)))), ((int)(((byte)(37)))), ((int)(((byte)(37)))));
            this.dangnhap.FlatStyle = System.Windows.Forms.FlatStyle.Flat;
            this.dangnhap.Font = new System.Drawing.Font("Century Gothic", 11.25F, System.Drawing.FontStyle.Bold, System.Drawing.GraphicsUnit.Point, ((byte)(0)));
            this.dangnhap.ForeColor = System.Drawing.Color.Firebrick;
            this.dangnhap.ImageAlign = System.Drawing.ContentAlignment.MiddleLeft;
            this.dangnhap.Location = new System.Drawing.Point(324, 254);
            this.dangnhap.Name = "dangnhap";
            this.dangnhap.Size = new System.Drawing.Size(400, 32);
            this.dangnhap.TabIndex = 4;
            this.dangnhap.Text = "   Đăng nhập";
            this.dangnhap.UseVisualStyleBackColor = false;
            this.dangnhap.Click += new System.EventHandler(this.dangnhap_Click_1);
            // 
            // loginForm
            // 
<<<<<<< HEAD
            this.pictureBox1.Dock = System.Windows.Forms.DockStyle.Fill;
            this.pictureBox1.Image = ((System.Drawing.Image)(resources.GetObject("pictureBox1.Image")));
            this.pictureBox1.Location = new System.Drawing.Point(0, 0);
            this.pictureBox1.Name = "pictureBox1";
            this.pictureBox1.Size = new System.Drawing.Size(1106, 591);
            this.pictureBox1.TabIndex = 10;
            this.pictureBox1.TabStop = false;
=======
            this.loginForm.BackColor = System.Drawing.Color.FromArgb(((int)(((byte)(37)))), ((int)(((byte)(37)))), ((int)(((byte)(37)))));
            this.loginForm.Location = new System.Drawing.Point(-35, -46);
            this.loginForm.Margin = new System.Windows.Forms.Padding(2);
            this.loginForm.Name = "loginForm";
            this.loginForm.Size = new System.Drawing.Size(866, 532);
            this.loginForm.TabIndex = 10;
            this.loginForm.TabStop = false;
            this.loginForm.Click += new System.EventHandler(this.pictureBox1_Click);
            this.loginForm.MouseDown += new System.Windows.Forms.MouseEventHandler(this.buttonOut_MouseDown);
>>>>>>> 87fb60b5
            // 
            // ngonngu
            // 
            this.ngonngu.AllowDrop = true;
            this.ngonngu.FormattingEnabled = true;
            this.ngonngu.Items.AddRange(new object[] {
            "Vietnamese",
            "English"});
            this.ngonngu.Location = new System.Drawing.Point(642, 320);
            this.ngonngu.Margin = new System.Windows.Forms.Padding(2);
            this.ngonngu.Name = "ngonngu";
<<<<<<< HEAD
            this.ngonngu.Size = new System.Drawing.Size(105, 24);
            this.ngonngu.TabIndex = 11;
=======
            this.ngonngu.Size = new System.Drawing.Size(80, 21);
            this.ngonngu.TabIndex = 5;
            this.ngonngu.SelectedIndexChanged += new System.EventHandler(this.ngonngu_SelectedIndexChanged);
>>>>>>> 87fb60b5
            // 
            // underlineUser
            // 
            this.underlineUser.BackColor = System.Drawing.Color.Black;
            this.underlineUser.BorderStyle = System.Windows.Forms.BorderStyle.Fixed3D;
            this.underlineUser.Location = new System.Drawing.Point(322, 136);
            this.underlineUser.Name = "underlineUser";
            this.underlineUser.Size = new System.Drawing.Size(400, 2);
            this.underlineUser.TabIndex = 12;
            // 
            // underlinePass
            // 
            this.underlinePass.BackColor = System.Drawing.Color.IndianRed;
            this.underlinePass.BorderStyle = System.Windows.Forms.BorderStyle.Fixed3D;
            this.underlinePass.Location = new System.Drawing.Point(322, 199);
            this.underlinePass.Name = "underlinePass";
            this.underlinePass.Size = new System.Drawing.Size(400, 2);
            this.underlinePass.TabIndex = 13;
            // 
            // label1
            // 
            this.label1.AutoSize = true;
            this.label1.BackColor = System.Drawing.Color.FromArgb(((int)(((byte)(37)))), ((int)(((byte)(37)))), ((int)(((byte)(37)))));
            this.label1.Font = new System.Drawing.Font("Microsoft Sans Serif", 20.25F, System.Drawing.FontStyle.Bold, System.Drawing.GraphicsUnit.Point, ((byte)(0)));
            this.label1.ForeColor = System.Drawing.Color.Red;
            this.label1.Location = new System.Drawing.Point(451, 38);
            this.label1.Name = "label1";
            this.label1.Size = new System.Drawing.Size(134, 31);
            this.label1.TabIndex = 14;
            this.label1.Text = "TasMana";
            this.label1.Click += new System.EventHandler(this.label1_Click);
            // 
            // label2
            // 
            this.label2.AutoSize = true;
            this.label2.BackColor = System.Drawing.Color.FromArgb(((int)(((byte)(37)))), ((int)(((byte)(37)))), ((int)(((byte)(37)))));
            this.label2.Font = new System.Drawing.Font("Microsoft Sans Serif", 12.75F, System.Drawing.FontStyle.Regular, System.Drawing.GraphicsUnit.Point, ((byte)(0)));
            this.label2.ForeColor = System.Drawing.Color.FromArgb(((int)(((byte)(175)))), ((int)(((byte)(4)))), ((int)(((byte)(4)))));
            this.label2.Location = new System.Drawing.Point(580, 47);
            this.label2.Name = "label2";
            this.label2.Size = new System.Drawing.Size(48, 20);
            this.label2.TabIndex = 15;
            this.label2.Text = "Ver.0";
            // 
            // logout
            // 
            this.logout.BackColor = System.Drawing.Color.FromArgb(((int)(((byte)(37)))), ((int)(((byte)(37)))), ((int)(((byte)(37)))));
            this.logout.Image = ((System.Drawing.Image)(resources.GetObject("logout.Image")));
            this.logout.Location = new System.Drawing.Point(720, 5);
            this.logout.Name = "logout";
            this.logout.Size = new System.Drawing.Size(25, 25);
            this.logout.SizeMode = System.Windows.Forms.PictureBoxSizeMode.Zoom;
            this.logout.TabIndex = 17;
            this.logout.TabStop = false;
            this.logout.Click += new System.EventHandler(this.logout_Click);
            // 
            // minimize
            // 
            this.minimize.BackColor = System.Drawing.Color.FromArgb(((int)(((byte)(37)))), ((int)(((byte)(37)))), ((int)(((byte)(37)))));
            this.minimize.Image = ((System.Drawing.Image)(resources.GetObject("minimize.Image")));
            this.minimize.Location = new System.Drawing.Point(685, 5);
            this.minimize.Name = "minimize";
            this.minimize.Size = new System.Drawing.Size(25, 25);
            this.minimize.SizeMode = System.Windows.Forms.PictureBoxSizeMode.Zoom;
            this.minimize.TabIndex = 18;
            this.minimize.TabStop = false;
            this.minimize.Click += new System.EventHandler(this.minimize_Click);
            // 
            // quenPass
            // 
            this.quenPass.ActiveLinkColor = System.Drawing.Color.Firebrick;
            this.quenPass.AutoSize = true;
            this.quenPass.BackColor = System.Drawing.Color.FromArgb(((int)(((byte)(37)))), ((int)(((byte)(37)))), ((int)(((byte)(37)))));
            this.quenPass.LinkColor = System.Drawing.Color.DimGray;
            this.quenPass.Location = new System.Drawing.Point(491, 300);
            this.quenPass.Name = "quenPass";
            this.quenPass.Size = new System.Drawing.Size(80, 13);
            this.quenPass.TabIndex = 0;
            this.quenPass.TabStop = true;
            this.quenPass.Text = "Quên mật khẩu";
            this.quenPass.LinkClicked += new System.Windows.Forms.LinkLabelLinkClickedEventHandler(this.quenPass_LinkClicked);
            // 
            // pictureBox1
            // 
            this.pictureBox1.Image = ((System.Drawing.Image)(resources.GetObject("pictureBox1.Image")));
            this.pictureBox1.Location = new System.Drawing.Point(2, -1);
            this.pictureBox1.Name = "pictureBox1";
            this.pictureBox1.Size = new System.Drawing.Size(301, 379);
            this.pictureBox1.SizeMode = System.Windows.Forms.PictureBoxSizeMode.StretchImage;
            this.pictureBox1.TabIndex = 19;
            this.pictureBox1.TabStop = false;
            this.pictureBox1.Click += new System.EventHandler(this.pictureBox1_Click_1);
            // 
            // FormLogin
            // 
            this.AcceptButton = this.dangnhap;
            this.AutoScaleDimensions = new System.Drawing.SizeF(6F, 13F);
            this.AutoScaleMode = System.Windows.Forms.AutoScaleMode.Font;
            this.BackgroundImageLayout = System.Windows.Forms.ImageLayout.Stretch;
            this.ClientSize = new System.Drawing.Size(750, 376);
            this.Controls.Add(this.pictureBox1);
            this.Controls.Add(this.quenPass);
            this.Controls.Add(this.minimize);
            this.Controls.Add(this.logout);
            this.Controls.Add(this.label2);
            this.Controls.Add(this.label1);
            this.Controls.Add(this.underlinePass);
            this.Controls.Add(this.underlineUser);
            this.Controls.Add(this.ngonngu);
            this.Controls.Add(this.dangnhap);
            this.Controls.Add(this.checkBoxHTMK);
            this.Controls.Add(this.pass);
            this.Controls.Add(this.user);
            this.Controls.Add(this.loginForm);
            this.DoubleBuffered = true;
            this.FormBorderStyle = System.Windows.Forms.FormBorderStyle.None;
            this.Icon = ((System.Drawing.Icon)(resources.GetObject("$this.Icon")));
            this.Margin = new System.Windows.Forms.Padding(2);
            this.Name = "FormLogin";
            this.Text = "Login";
            this.FormClosing += new System.Windows.Forms.FormClosingEventHandler(this.FormLogin_FormClosing);
            this.Load += new System.EventHandler(this.FormLogin_Load);
            ((System.ComponentModel.ISupportInitialize)(this.loginForm)).EndInit();
            ((System.ComponentModel.ISupportInitialize)(this.logout)).EndInit();
            ((System.ComponentModel.ISupportInitialize)(this.minimize)).EndInit();
            ((System.ComponentModel.ISupportInitialize)(this.pictureBox1)).EndInit();
            this.ResumeLayout(false);
            this.PerformLayout();

        }

        #endregion
        private System.Windows.Forms.TextBox user;
        private System.Windows.Forms.TextBox pass;
        private System.Windows.Forms.CheckBox checkBoxHTMK;
        private System.Windows.Forms.Button dangnhap;
        private System.ComponentModel.BackgroundWorker backgroundWorker1;
        private System.ComponentModel.BackgroundWorker backgroundWorker2;
        private System.Windows.Forms.ComboBox ngonngu;
        private System.Windows.Forms.Label underlineUser;
        private System.Windows.Forms.Label underlinePass;
        private System.Windows.Forms.Label label1;
        private System.Windows.Forms.Label label2;
        private System.Windows.Forms.PictureBox logout;
        private System.Windows.Forms.PictureBox loginForm;
        private System.Windows.Forms.PictureBox minimize;
        private System.Windows.Forms.LinkLabel quenPass;
        private System.Windows.Forms.PictureBox pictureBox1;
    }
}
<|MERGE_RESOLUTION|>--- conflicted
+++ resolved
@@ -51,31 +51,6 @@
             ((System.ComponentModel.ISupportInitialize)(this.pictureBox1)).BeginInit();
             this.SuspendLayout();
             // 
-<<<<<<< HEAD
-            // taikhoan
-            // 
-            this.taikhoan.AutoSize = true;
-            this.taikhoan.BackColor = System.Drawing.Color.Transparent;
-            this.taikhoan.Font = new System.Drawing.Font("Microsoft Sans Serif", 12F, System.Drawing.FontStyle.Bold, System.Drawing.GraphicsUnit.Point, ((byte)(0)));
-            this.taikhoan.ForeColor = System.Drawing.Color.Black;
-            this.taikhoan.Location = new System.Drawing.Point(667, 201);
-            this.taikhoan.Name = "taikhoan";
-            this.taikhoan.Size = new System.Drawing.Size(108, 25);
-            this.taikhoan.TabIndex = 0;
-            this.taikhoan.Text = "Tài khoản";
-            // 
-            // matkhau
-            // 
-            this.matkhau.AutoSize = true;
-            this.matkhau.Font = new System.Drawing.Font("Microsoft Sans Serif", 12F, System.Drawing.FontStyle.Bold, System.Drawing.GraphicsUnit.Point, ((byte)(0)));
-            this.matkhau.Location = new System.Drawing.Point(667, 278);
-            this.matkhau.Name = "matkhau";
-            this.matkhau.Size = new System.Drawing.Size(101, 25);
-            this.matkhau.TabIndex = 1;
-            this.matkhau.Text = "Mật khẩu";
-            // 
-=======
->>>>>>> 87fb60b5
             // user
             // 
             this.user.BackColor = System.Drawing.Color.FromArgb(((int)(((byte)(37)))), ((int)(((byte)(37)))), ((int)(((byte)(37)))));
@@ -140,15 +115,6 @@
             // 
             // loginForm
             // 
-<<<<<<< HEAD
-            this.pictureBox1.Dock = System.Windows.Forms.DockStyle.Fill;
-            this.pictureBox1.Image = ((System.Drawing.Image)(resources.GetObject("pictureBox1.Image")));
-            this.pictureBox1.Location = new System.Drawing.Point(0, 0);
-            this.pictureBox1.Name = "pictureBox1";
-            this.pictureBox1.Size = new System.Drawing.Size(1106, 591);
-            this.pictureBox1.TabIndex = 10;
-            this.pictureBox1.TabStop = false;
-=======
             this.loginForm.BackColor = System.Drawing.Color.FromArgb(((int)(((byte)(37)))), ((int)(((byte)(37)))), ((int)(((byte)(37)))));
             this.loginForm.Location = new System.Drawing.Point(-35, -46);
             this.loginForm.Margin = new System.Windows.Forms.Padding(2);
@@ -158,7 +124,6 @@
             this.loginForm.TabStop = false;
             this.loginForm.Click += new System.EventHandler(this.pictureBox1_Click);
             this.loginForm.MouseDown += new System.Windows.Forms.MouseEventHandler(this.buttonOut_MouseDown);
->>>>>>> 87fb60b5
             // 
             // ngonngu
             // 
@@ -170,14 +135,9 @@
             this.ngonngu.Location = new System.Drawing.Point(642, 320);
             this.ngonngu.Margin = new System.Windows.Forms.Padding(2);
             this.ngonngu.Name = "ngonngu";
-<<<<<<< HEAD
-            this.ngonngu.Size = new System.Drawing.Size(105, 24);
-            this.ngonngu.TabIndex = 11;
-=======
             this.ngonngu.Size = new System.Drawing.Size(80, 21);
             this.ngonngu.TabIndex = 5;
             this.ngonngu.SelectedIndexChanged += new System.EventHandler(this.ngonngu_SelectedIndexChanged);
->>>>>>> 87fb60b5
             // 
             // underlineUser
             // 
@@ -298,7 +258,7 @@
             this.Margin = new System.Windows.Forms.Padding(2);
             this.Name = "FormLogin";
             this.Text = "Login";
-            this.FormClosing += new System.Windows.Forms.FormClosingEventHandler(this.FormLogin_FormClosing);
+            this.FormClosed += new System.Windows.Forms.FormClosedEventHandler(this.FormLogin_FormClosed);
             this.Load += new System.EventHandler(this.FormLogin_Load);
             ((System.ComponentModel.ISupportInitialize)(this.loginForm)).EndInit();
             ((System.ComponentModel.ISupportInitialize)(this.logout)).EndInit();
