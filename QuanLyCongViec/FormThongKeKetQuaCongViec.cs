--- conflicted
+++ resolved
@@ -1,8 +1,5 @@
-<<<<<<< HEAD
 ﻿using DAL;
-=======
-﻿using DTO;
->>>>>>> de9d2589
+using DTO;
 using System;
 using System.Collections.Generic;
 using System.ComponentModel;
@@ -24,12 +21,8 @@
         public FormThongKeKetQuaCongViec()
         {
             InitializeComponent();
-<<<<<<< HEAD
             comboBoxTrangThai.SelectedIndex = 0;
             dataGridView1.ColumnHeadersDefaultCellStyle.ForeColor = Color.Black;
-=======
-            
->>>>>>> de9d2589
             //dataGridView1.CellFormatting += dataGridView1_CellFormatting;
         }
 
@@ -99,6 +92,73 @@
             form.Show();
             this.Hide();
         }
+
+        private void button1_Click(object sender, EventArgs e)
+        {
+            loadThongKeKetQuaCV(textBoxMaNV.Text, comboBoxTrangThai.Text);
+        }
+
+        private void buttonExportExcel_Click(object sender, EventArgs e)
+        {
+            SaveFileDialog saveFileDialog = new SaveFileDialog();
+            saveFileDialog.FileName = "DataGridViewExport.xlsx";
+            saveFileDialog.Filter = "Excel (*xlsx)|*.xlsx";
+            if (saveFileDialog.ShowDialog() == DialogResult.OK)
+            {
+                try
+                {
+                    ExportExcel(saveFileDialog.FileName, dataGridView1);
+                    Process.Start(saveFileDialog.FileName);
+                    MessageBox.Show("Xuất file thành công!");
+                }
+                catch (Exception ex)
+                {
+                    MessageBox.Show("Đã có lỗi xảy ra trong quá trình xuất file\n" + ex.Message);
+                }
+            }
+        }
+
+        private void ExportExcel(string path, DataGridView data)
+        {
+            Excel.Application application = new Excel.Application();
+            application.Application.Workbooks.Add(Type.Missing);
+            for (int i = 0; i < data.Columns.Count; i++)
+            {
+                application.Cells[1, i + 1] = data.Columns[i].HeaderText;
+            }
+            for (int i = 0; i < data.Rows.Count; i++)
+            {
+                for (int j = 0; j < data.Columns.Count; j++)
+                {
+                    application.Cells[i + 2, j + 1] = data.Rows[i].Cells[j].Value;
+                }
+            }
+            application.Columns.AutoFit();
+            application.ActiveWorkbook.SaveCopyAs(path);
+            application.ActiveWorkbook.Saved = true;
+        }
+
+        private void buttonXuatPDF_Click(object sender, EventArgs e)
+        {
+            if (dataGridView1.Rows.Count > 0)
+            {
+                SaveFileDialog saveFileDialog = new SaveFileDialog();
+                saveFileDialog.Filter = "PDF (*.pdf)|*.pdf";
+                saveFileDialog.FileName = "DataGridViewExport.pdf";
+
+                if (saveFileDialog.ShowDialog() == DialogResult.OK)
+                {
+                    var htmlContent = GetHtmlFromDataGridView(dataGridView1);
+                    var pdfFile = TransferHtmlToPdf(htmlContent, saveFileDialog.FileName);
+                    Process.Start(pdfFile);
+                    MessageBox.Show("Xuất dữ liệu sang PDF thành công!", "Info");
+                }
+            }
+            else
+            {
+                MessageBox.Show("Không tìm thấy dữ liệu để xuất ra PDF!", "Info");
+            }
+        }
         private void UpdateLanguage()
         {
             // Lấy ngôn ngữ đã chọn từ biến global hoặc một cơ chế khác
@@ -129,74 +189,10 @@
             }
         }
 
-<<<<<<< HEAD
-        private void button1_Click(object sender, EventArgs e)
-        {
-            loadThongKeKetQuaCV(textBoxMaNV.Text, comboBoxTrangThai.Text);
-        }
-
-        private void buttonExportExcel_Click(object sender, EventArgs e)
-        {
-            SaveFileDialog saveFileDialog = new SaveFileDialog();
-            saveFileDialog.FileName = "DataGridViewExport.xlsx";
-            saveFileDialog.Filter = "Excel (*xlsx)|*.xlsx";
-            if (saveFileDialog.ShowDialog() == DialogResult.OK)
-            {
-                try
-                {
-                    ExportExcel(saveFileDialog.FileName, dataGridView1);
-                    Process.Start(saveFileDialog.FileName);
-                    MessageBox.Show("Xuất file thành công!");
-                }
-                catch (Exception ex)
-                {
-                    MessageBox.Show("Đã có lỗi xảy ra trong quá trình xuất file\n" + ex.Message);
-                }
-            }
-        }
-
-        private void ExportExcel(string path, DataGridView data)
-        {
-            Excel.Application application = new Excel.Application();
-            application.Application.Workbooks.Add(Type.Missing);
-            for (int i = 0; i < data.Columns.Count; i++)
-            {
-                application.Cells[1, i + 1] = data.Columns[i].HeaderText;
-            }
-            for (int i = 0; i < data.Rows.Count; i++)
-            {
-                for (int j = 0; j < data.Columns.Count; j++)
-                {
-                    application.Cells[i + 2, j + 1] = data.Rows[i].Cells[j].Value;
-                }
-            }
-            application.Columns.AutoFit();
-            application.ActiveWorkbook.SaveCopyAs(path);
-            application.ActiveWorkbook.Saved = true;
-        }
-
-        private void buttonXuatPDF_Click(object sender, EventArgs e)
-        {
-            if (dataGridView1.Rows.Count > 0)
-            {
-                SaveFileDialog saveFileDialog = new SaveFileDialog();
-                saveFileDialog.Filter = "PDF (*.pdf)|*.pdf";
-                saveFileDialog.FileName = "DataGridViewExport.pdf";
-
-                if (saveFileDialog.ShowDialog() == DialogResult.OK)
-                {
-                    var htmlContent = GetHtmlFromDataGridView(dataGridView1);
-                    var pdfFile = TransferHtmlToPdf(htmlContent, saveFileDialog.FileName);
-                    Process.Start(pdfFile);
-                    MessageBox.Show("Xuất dữ liệu sang PDF thành công!", "Info");
-                }
-            }
-            else
-            {
-                MessageBox.Show("Không tìm thấy dữ liệu để xuất ra PDF!", "Info");
-            }
-        }
-
+        private void FormThongKeKetQuaCongViec_Load(object sender, EventArgs e)
+        {
+            UpdateLanguage();
+        }
         private string GetHtmlFromDataGridView(DataGridView dataGridView)
         {
             string fileName = Path.Combine(Path.GetTempPath(), DateTime.Now.ToString("ddMMyyyyhhmmss") + ".html");
@@ -240,11 +236,6 @@
             process.WaitForExit();
 
             return pdfFile;
-=======
-        private void FormThongKeKetQuaCongViec_Load(object sender, EventArgs e)
-        {
-            UpdateLanguage();
->>>>>>> de9d2589
         }
     }
 }