--- conflicted
+++ resolved
@@ -1,4 +1,6 @@
-﻿namespace QuanLyCongViec
+﻿using System;
+
+namespace QuanLyCongViec
 {
     partial class FormMain
     {
@@ -30,13 +32,14 @@
         {
             this.components = new System.ComponentModel.Container();
             System.ComponentModel.ComponentResourceManager resources = new System.ComponentModel.ComponentResourceManager(typeof(FormMain));
+            System.Windows.Forms.DataGridViewCellStyle dataGridViewCellStyle1 = new System.Windows.Forms.DataGridViewCellStyle();
+            System.Windows.Forms.DataGridViewCellStyle dataGridViewCellStyle2 = new System.Windows.Forms.DataGridViewCellStyle();
             System.Windows.Forms.DataGridViewCellStyle dataGridViewCellStyle3 = new System.Windows.Forms.DataGridViewCellStyle();
-            System.Windows.Forms.DataGridViewCellStyle dataGridViewCellStyle4 = new System.Windows.Forms.DataGridViewCellStyle();
             this.menuStrip2 = new System.Windows.Forms.MenuStrip();
             this.hethong = new System.Windows.Forms.ToolStripMenuItem();
             this.thêmToolStripMenuItem = new System.Windows.Forms.ToolStripMenuItem();
+            this.gửiThôngBáoToolStripMenuItem = new System.Windows.Forms.ToolStripMenuItem();
             this.đăngXuấtToolStripMenuItem = new System.Windows.Forms.ToolStripMenuItem();
-            this.gửiThôngBáoToolStripMenuItem = new System.Windows.Forms.ToolStripMenuItem();
             this.tacvu = new System.Windows.Forms.ToolStripMenuItem();
             this.chưaHoànThànhToolStripMenuItem = new System.Windows.Forms.ToolStripMenuItem();
             this.nhậpXuấtToolStripMenuItem = new System.Windows.Forms.ToolStripMenuItem();
@@ -91,66 +94,47 @@
             this.menuStrip2.Size = new System.Drawing.Size(924, 24);
             this.menuStrip2.TabIndex = 1;
             this.menuStrip2.Text = "menuStrip2";
+            this.menuStrip2.MouseDown += new System.Windows.Forms.MouseEventHandler(this.menuStrip2_MouseDown);
             // 
             // hethong
             // 
             this.hethong.BackColor = System.Drawing.Color.FromArgb(((int)(((byte)(37)))), ((int)(((byte)(37)))), ((int)(((byte)(37)))));
             this.hethong.DropDownItems.AddRange(new System.Windows.Forms.ToolStripItem[] {
             this.thêmToolStripMenuItem,
-<<<<<<< HEAD
-            this.đăngXuấtToolStripMenuItem,
-            this.gửiThôngBáoToolStripMenuItem});
-            this.hệThốngToolStripMenuItem.Font = new System.Drawing.Font("Segoe UI Semibold", 9F, System.Drawing.FontStyle.Bold, System.Drawing.GraphicsUnit.Point, ((byte)(0)));
-            this.hệThốngToolStripMenuItem.ForeColor = System.Drawing.Color.White;
-            this.hệThốngToolStripMenuItem.Name = "hệThốngToolStripMenuItem";
-            this.hệThốngToolStripMenuItem.Size = new System.Drawing.Size(69, 20);
-            this.hệThốngToolStripMenuItem.Text = "Hệ thống";
-=======
             this.gửiThôngBáoToolStripMenuItem,
             this.đăngXuấtToolStripMenuItem});
             this.hethong.Font = new System.Drawing.Font("Segoe UI Semibold", 9F, System.Drawing.FontStyle.Bold, System.Drawing.GraphicsUnit.Point, ((byte)(0)));
             this.hethong.ForeColor = System.Drawing.Color.White;
             this.hethong.Name = "hethong";
-            this.hethong.Size = new System.Drawing.Size(87, 24);
+            this.hethong.Size = new System.Drawing.Size(69, 20);
             this.hethong.Text = "Hệ thống";
->>>>>>> 8de11342
             // 
             // thêmToolStripMenuItem
             // 
             this.thêmToolStripMenuItem.BackColor = System.Drawing.Color.FromArgb(((int)(((byte)(174)))), ((int)(((byte)(0)))), ((int)(((byte)(1)))));
             this.thêmToolStripMenuItem.ForeColor = System.Drawing.Color.White;
             this.thêmToolStripMenuItem.Name = "thêmToolStripMenuItem";
-<<<<<<< HEAD
-            this.thêmToolStripMenuItem.Size = new System.Drawing.Size(171, 22);
-=======
-            this.thêmToolStripMenuItem.Size = new System.Drawing.Size(216, 26);
->>>>>>> 8de11342
+            this.thêmToolStripMenuItem.Size = new System.Drawing.Size(180, 22);
             this.thêmToolStripMenuItem.Text = "Thông tin cá nhân";
             this.thêmToolStripMenuItem.Click += new System.EventHandler(this.thêmToolStripMenuItem_Click);
+            // 
+            // gửiThôngBáoToolStripMenuItem
+            // 
+            this.gửiThôngBáoToolStripMenuItem.BackColor = System.Drawing.Color.FromArgb(((int)(((byte)(174)))), ((int)(((byte)(0)))), ((int)(((byte)(1)))));
+            this.gửiThôngBáoToolStripMenuItem.ForeColor = System.Drawing.Color.White;
+            this.gửiThôngBáoToolStripMenuItem.Name = "gửiThôngBáoToolStripMenuItem";
+            this.gửiThôngBáoToolStripMenuItem.Size = new System.Drawing.Size(180, 22);
+            this.gửiThôngBáoToolStripMenuItem.Text = "Gửi thông báo";
+            this.gửiThôngBáoToolStripMenuItem.Click += new System.EventHandler(this.gửiThôngBáoToolStripMenuItem_Click);
             // 
             // đăngXuấtToolStripMenuItem
             // 
             this.đăngXuấtToolStripMenuItem.BackColor = System.Drawing.Color.FromArgb(((int)(((byte)(174)))), ((int)(((byte)(0)))), ((int)(((byte)(1)))));
             this.đăngXuấtToolStripMenuItem.ForeColor = System.Drawing.Color.White;
             this.đăngXuấtToolStripMenuItem.Name = "đăngXuấtToolStripMenuItem";
-<<<<<<< HEAD
-            this.đăngXuấtToolStripMenuItem.Size = new System.Drawing.Size(171, 22);
-=======
-            this.đăngXuấtToolStripMenuItem.Size = new System.Drawing.Size(216, 26);
->>>>>>> 8de11342
+            this.đăngXuấtToolStripMenuItem.Size = new System.Drawing.Size(180, 22);
             this.đăngXuấtToolStripMenuItem.Text = "Đăng xuất";
             this.đăngXuấtToolStripMenuItem.Click += new System.EventHandler(this.đăngXuấtToolStripMenuItem_Click);
-            // 
-            // gửiThôngBáoToolStripMenuItem
-            // 
-            this.gửiThôngBáoToolStripMenuItem.Name = "gửiThôngBáoToolStripMenuItem";
-<<<<<<< HEAD
-            this.gửiThôngBáoToolStripMenuItem.Size = new System.Drawing.Size(171, 22);
-=======
-            this.gửiThôngBáoToolStripMenuItem.Size = new System.Drawing.Size(216, 26);
->>>>>>> 8de11342
-            this.gửiThôngBáoToolStripMenuItem.Text = "Gửi thông báo";
-            this.gửiThôngBáoToolStripMenuItem.Click += new System.EventHandler(this.gửiThôngBáoToolStripMenuItem_Click);
             // 
             // tacvu
             // 
@@ -158,26 +142,18 @@
             this.tacvu.DropDownItems.AddRange(new System.Windows.Forms.ToolStripItem[] {
             this.chưaHoànThànhToolStripMenuItem,
             this.nhậpXuấtToolStripMenuItem});
-<<<<<<< HEAD
-            this.tácVụToolStripMenuItem.Font = new System.Drawing.Font("Segoe UI Semibold", 9F, System.Drawing.FontStyle.Bold, System.Drawing.GraphicsUnit.Point, ((byte)(0)));
-            this.tácVụToolStripMenuItem.ForeColor = System.Drawing.Color.White;
-            this.tácVụToolStripMenuItem.Name = "tácVụToolStripMenuItem";
-            this.tácVụToolStripMenuItem.Size = new System.Drawing.Size(53, 20);
-            this.tácVụToolStripMenuItem.Text = "Tác vụ";
-=======
             this.tacvu.Font = new System.Drawing.Font("Segoe UI Semibold", 9F, System.Drawing.FontStyle.Bold, System.Drawing.GraphicsUnit.Point, ((byte)(0)));
             this.tacvu.ForeColor = System.Drawing.Color.White;
             this.tacvu.Name = "tacvu";
-            this.tacvu.Size = new System.Drawing.Size(66, 24);
+            this.tacvu.Size = new System.Drawing.Size(53, 20);
             this.tacvu.Text = "Tác vụ";
->>>>>>> 8de11342
             // 
             // chưaHoànThànhToolStripMenuItem
             // 
             this.chưaHoànThànhToolStripMenuItem.BackColor = System.Drawing.Color.FromArgb(((int)(((byte)(174)))), ((int)(((byte)(0)))), ((int)(((byte)(1)))));
             this.chưaHoànThànhToolStripMenuItem.ForeColor = System.Drawing.Color.White;
             this.chưaHoànThànhToolStripMenuItem.Name = "chưaHoànThànhToolStripMenuItem";
-            this.chưaHoànThànhToolStripMenuItem.Size = new System.Drawing.Size(213, 22);
+            this.chưaHoànThànhToolStripMenuItem.Size = new System.Drawing.Size(180, 22);
             this.chưaHoànThànhToolStripMenuItem.Text = "Báo cáo công việc";
             this.chưaHoànThànhToolStripMenuItem.Click += new System.EventHandler(this.chưaHoànThànhToolStripMenuItem_Click);
             // 
@@ -186,8 +162,8 @@
             this.nhậpXuấtToolStripMenuItem.BackColor = System.Drawing.Color.FromArgb(((int)(((byte)(174)))), ((int)(((byte)(0)))), ((int)(((byte)(1)))));
             this.nhậpXuấtToolStripMenuItem.ForeColor = System.Drawing.Color.White;
             this.nhậpXuấtToolStripMenuItem.Name = "nhậpXuấtToolStripMenuItem";
-            this.nhậpXuấtToolStripMenuItem.Size = new System.Drawing.Size(213, 22);
-            this.nhậpXuấtToolStripMenuItem.Text = "Upload/ Download tài liệu";
+            this.nhậpXuấtToolStripMenuItem.Size = new System.Drawing.Size(180, 22);
+            this.nhậpXuấtToolStripMenuItem.Text = "Danh sách tài liệu";
             this.nhậpXuấtToolStripMenuItem.Click += new System.EventHandler(this.nhậpXuấtToolStripMenuItem_Click);
             // 
             // thongke
@@ -196,26 +172,18 @@
             this.thongke.DropDownItems.AddRange(new System.Windows.Forms.ToolStripItem[] {
             this.côngViệcToolStripMenuItem1,
             this.hiệuQuảCôngViệcToolStripMenuItem});
-<<<<<<< HEAD
-            this.thốngKêToolStripMenuItem.Font = new System.Drawing.Font("Segoe UI Semibold", 9F, System.Drawing.FontStyle.Bold, System.Drawing.GraphicsUnit.Point, ((byte)(0)));
-            this.thốngKêToolStripMenuItem.ForeColor = System.Drawing.Color.White;
-            this.thốngKêToolStripMenuItem.Name = "thốngKêToolStripMenuItem";
-            this.thốngKêToolStripMenuItem.Size = new System.Drawing.Size(69, 20);
-            this.thốngKêToolStripMenuItem.Text = "Thống kê";
-=======
             this.thongke.Font = new System.Drawing.Font("Segoe UI Semibold", 9F, System.Drawing.FontStyle.Bold, System.Drawing.GraphicsUnit.Point, ((byte)(0)));
             this.thongke.ForeColor = System.Drawing.Color.White;
             this.thongke.Name = "thongke";
-            this.thongke.Size = new System.Drawing.Size(87, 24);
+            this.thongke.Size = new System.Drawing.Size(69, 20);
             this.thongke.Text = "Thống kê";
->>>>>>> 8de11342
             // 
             // côngViệcToolStripMenuItem1
             // 
             this.côngViệcToolStripMenuItem1.BackColor = System.Drawing.Color.FromArgb(((int)(((byte)(174)))), ((int)(((byte)(0)))), ((int)(((byte)(1)))));
             this.côngViệcToolStripMenuItem1.ForeColor = System.Drawing.Color.White;
             this.côngViệcToolStripMenuItem1.Name = "côngViệcToolStripMenuItem1";
-            this.côngViệcToolStripMenuItem1.Size = new System.Drawing.Size(176, 22);
+            this.côngViệcToolStripMenuItem1.Size = new System.Drawing.Size(180, 22);
             this.côngViệcToolStripMenuItem1.Text = "Kết quả công việc";
             this.côngViệcToolStripMenuItem1.Click += new System.EventHandler(this.côngViệcToolStripMenuItem1_Click);
             // 
@@ -224,7 +192,7 @@
             this.hiệuQuảCôngViệcToolStripMenuItem.BackColor = System.Drawing.Color.FromArgb(((int)(((byte)(174)))), ((int)(((byte)(0)))), ((int)(((byte)(1)))));
             this.hiệuQuảCôngViệcToolStripMenuItem.ForeColor = System.Drawing.Color.White;
             this.hiệuQuảCôngViệcToolStripMenuItem.Name = "hiệuQuảCôngViệcToolStripMenuItem";
-            this.hiệuQuảCôngViệcToolStripMenuItem.Size = new System.Drawing.Size(176, 22);
+            this.hiệuQuảCôngViệcToolStripMenuItem.Size = new System.Drawing.Size(180, 22);
             this.hiệuQuảCôngViệcToolStripMenuItem.Text = "Hiệu quả công việc";
             this.hiệuQuảCôngViệcToolStripMenuItem.Click += new System.EventHandler(this.hiệuQuảCôngViệcToolStripMenuItem_Click);
             // 
@@ -284,26 +252,18 @@
             this.trogiup.DropDownItems.AddRange(new System.Windows.Forms.ToolStripItem[] {
             this.englishToolStripMenuItem,
             this.vietnamToolStripMenuItem});
-<<<<<<< HEAD
-            this.trợGiúpToolStripMenuItem1.Font = new System.Drawing.Font("Segoe UI Semibold", 9F, System.Drawing.FontStyle.Bold, System.Drawing.GraphicsUnit.Point, ((byte)(0)));
-            this.trợGiúpToolStripMenuItem1.ForeColor = System.Drawing.Color.White;
-            this.trợGiúpToolStripMenuItem1.Name = "trợGiúpToolStripMenuItem1";
-            this.trợGiúpToolStripMenuItem1.Size = new System.Drawing.Size(73, 20);
-            this.trợGiúpToolStripMenuItem1.Text = "Ngôn ngữ";
-=======
             this.trogiup.Font = new System.Drawing.Font("Segoe UI Semibold", 9F, System.Drawing.FontStyle.Bold, System.Drawing.GraphicsUnit.Point, ((byte)(0)));
             this.trogiup.ForeColor = System.Drawing.Color.White;
             this.trogiup.Name = "trogiup";
-            this.trogiup.Size = new System.Drawing.Size(93, 24);
+            this.trogiup.Size = new System.Drawing.Size(73, 20);
             this.trogiup.Text = "Ngôn ngữ";
->>>>>>> 8de11342
             // 
             // englishToolStripMenuItem
             // 
             this.englishToolStripMenuItem.BackColor = System.Drawing.Color.FromArgb(((int)(((byte)(174)))), ((int)(((byte)(0)))), ((int)(((byte)(1)))));
             this.englishToolStripMenuItem.ForeColor = System.Drawing.Color.White;
             this.englishToolStripMenuItem.Name = "englishToolStripMenuItem";
-            this.englishToolStripMenuItem.Size = new System.Drawing.Size(119, 22);
+            this.englishToolStripMenuItem.Size = new System.Drawing.Size(180, 22);
             this.englishToolStripMenuItem.Text = "English";
             // 
             // vietnamToolStripMenuItem
@@ -311,7 +271,7 @@
             this.vietnamToolStripMenuItem.BackColor = System.Drawing.Color.FromArgb(((int)(((byte)(174)))), ((int)(((byte)(0)))), ((int)(((byte)(1)))));
             this.vietnamToolStripMenuItem.ForeColor = System.Drawing.Color.White;
             this.vietnamToolStripMenuItem.Name = "vietnamToolStripMenuItem";
-            this.vietnamToolStripMenuItem.Size = new System.Drawing.Size(119, 22);
+            this.vietnamToolStripMenuItem.Size = new System.Drawing.Size(180, 22);
             this.vietnamToolStripMenuItem.Text = "Vietnam";
             // 
             // timkiem
@@ -322,19 +282,20 @@
             this.timkiem.ForeColor = System.Drawing.Color.FromArgb(((int)(((byte)(246)))), ((int)(((byte)(191)))), ((int)(((byte)(2)))));
             this.timkiem.Image = ((System.Drawing.Image)(resources.GetObject("timkiem.Image")));
             this.timkiem.Location = new System.Drawing.Point(605, 34);
-            this.timkiem.Margin = new System.Windows.Forms.Padding(2, 2, 2, 2);
+            this.timkiem.Margin = new System.Windows.Forms.Padding(2);
             this.timkiem.Name = "timkiem";
             this.timkiem.Size = new System.Drawing.Size(31, 33);
             this.timkiem.TabIndex = 6;
             this.timkiem.TextAlign = System.Drawing.ContentAlignment.MiddleRight;
             this.timkiem.UseVisualStyleBackColor = true;
+            this.timkiem.Click += new System.EventHandler(this.timkiem_Click);
             // 
             // textBox1
             // 
             this.textBox1.Font = new System.Drawing.Font("Segoe UI", 8.25F, System.Drawing.FontStyle.Regular, System.Drawing.GraphicsUnit.Point, ((byte)(0)));
             this.textBox1.ForeColor = System.Drawing.Color.DimGray;
             this.textBox1.Location = new System.Drawing.Point(353, 41);
-            this.textBox1.Margin = new System.Windows.Forms.Padding(2, 2, 2, 2);
+            this.textBox1.Margin = new System.Windows.Forms.Padding(2);
             this.textBox1.Name = "textBox1";
             this.textBox1.Size = new System.Drawing.Size(238, 22);
             this.textBox1.TabIndex = 2;
@@ -348,7 +309,7 @@
             this.label1.BackColor = System.Drawing.Color.FromArgb(((int)(((byte)(246)))), ((int)(((byte)(191)))), ((int)(((byte)(2)))));
             this.label1.Font = new System.Drawing.Font("Microsoft Sans Serif", 14.25F, System.Drawing.FontStyle.Bold, System.Drawing.GraphicsUnit.Point, ((byte)(0)));
             this.label1.ForeColor = System.Drawing.Color.Black;
-            this.label1.Location = new System.Drawing.Point(374, 110);
+            this.label1.Location = new System.Drawing.Point(373, 90);
             this.label1.Margin = new System.Windows.Forms.Padding(2, 0, 2, 0);
             this.label1.Name = "label1";
             this.label1.Size = new System.Drawing.Size(206, 24);
@@ -358,29 +319,29 @@
             // 
             // dscvcty
             // 
-            this.dscvcty.AutoSizeColumnsMode = System.Windows.Forms.DataGridViewAutoSizeColumnsMode.DisplayedCells;
+            this.dscvcty.AutoSizeColumnsMode = System.Windows.Forms.DataGridViewAutoSizeColumnsMode.Fill;
             this.dscvcty.AutoSizeRowsMode = System.Windows.Forms.DataGridViewAutoSizeRowsMode.AllCells;
             this.dscvcty.BackgroundColor = System.Drawing.Color.White;
-            dataGridViewCellStyle3.Alignment = System.Windows.Forms.DataGridViewContentAlignment.MiddleLeft;
-            dataGridViewCellStyle3.BackColor = System.Drawing.SystemColors.ControlLight;
-            dataGridViewCellStyle3.Font = new System.Drawing.Font("Microsoft Sans Serif", 7.8F, System.Drawing.FontStyle.Regular, System.Drawing.GraphicsUnit.Point, ((byte)(254)));
-            dataGridViewCellStyle3.ForeColor = System.Drawing.SystemColors.WindowText;
-            dataGridViewCellStyle3.SelectionBackColor = System.Drawing.SystemColors.Highlight;
-            dataGridViewCellStyle3.SelectionForeColor = System.Drawing.SystemColors.HighlightText;
-            dataGridViewCellStyle3.WrapMode = System.Windows.Forms.DataGridViewTriState.True;
-            this.dscvcty.ColumnHeadersDefaultCellStyle = dataGridViewCellStyle3;
+            dataGridViewCellStyle1.Alignment = System.Windows.Forms.DataGridViewContentAlignment.MiddleLeft;
+            dataGridViewCellStyle1.BackColor = System.Drawing.SystemColors.ControlLight;
+            dataGridViewCellStyle1.Font = new System.Drawing.Font("Microsoft Sans Serif", 7.8F, System.Drawing.FontStyle.Regular, System.Drawing.GraphicsUnit.Point, ((byte)(254)));
+            dataGridViewCellStyle1.ForeColor = System.Drawing.SystemColors.WindowText;
+            dataGridViewCellStyle1.SelectionBackColor = System.Drawing.SystemColors.Highlight;
+            dataGridViewCellStyle1.SelectionForeColor = System.Drawing.SystemColors.HighlightText;
+            dataGridViewCellStyle1.WrapMode = System.Windows.Forms.DataGridViewTriState.True;
+            this.dscvcty.ColumnHeadersDefaultCellStyle = dataGridViewCellStyle1;
             this.dscvcty.ColumnHeadersHeightSizeMode = System.Windows.Forms.DataGridViewColumnHeadersHeightSizeMode.AutoSize;
             this.dscvcty.DataMember = "       ";
-            dataGridViewCellStyle4.Alignment = System.Windows.Forms.DataGridViewContentAlignment.MiddleLeft;
-            dataGridViewCellStyle4.BackColor = System.Drawing.SystemColors.Window;
-            dataGridViewCellStyle4.Font = new System.Drawing.Font("Microsoft Sans Serif", 8.25F, System.Drawing.FontStyle.Regular, System.Drawing.GraphicsUnit.Point, ((byte)(0)));
-            dataGridViewCellStyle4.ForeColor = System.Drawing.Color.Black;
-            dataGridViewCellStyle4.SelectionBackColor = System.Drawing.Color.DimGray;
-            dataGridViewCellStyle4.SelectionForeColor = System.Drawing.SystemColors.Desktop;
-            dataGridViewCellStyle4.WrapMode = System.Windows.Forms.DataGridViewTriState.False;
-            this.dscvcty.DefaultCellStyle = dataGridViewCellStyle4;
+            dataGridViewCellStyle2.Alignment = System.Windows.Forms.DataGridViewContentAlignment.MiddleLeft;
+            dataGridViewCellStyle2.BackColor = System.Drawing.SystemColors.Window;
+            dataGridViewCellStyle2.Font = new System.Drawing.Font("Microsoft Sans Serif", 8.25F, System.Drawing.FontStyle.Regular, System.Drawing.GraphicsUnit.Point, ((byte)(0)));
+            dataGridViewCellStyle2.ForeColor = System.Drawing.Color.Black;
+            dataGridViewCellStyle2.SelectionBackColor = System.Drawing.Color.Silver;
+            dataGridViewCellStyle2.SelectionForeColor = System.Drawing.Color.Black;
+            dataGridViewCellStyle2.WrapMode = System.Windows.Forms.DataGridViewTriState.False;
+            this.dscvcty.DefaultCellStyle = dataGridViewCellStyle2;
             this.dscvcty.Location = new System.Drawing.Point(0, 0);
-            this.dscvcty.Margin = new System.Windows.Forms.Padding(2, 2, 2, 2);
+            this.dscvcty.Margin = new System.Windows.Forms.Padding(2);
             this.dscvcty.Name = "dscvcty";
             this.dscvcty.ReadOnly = true;
             this.dscvcty.RowHeadersWidth = 51;
@@ -394,7 +355,7 @@
             this.tabControl1.Controls.Add(this.tabphongban);
             this.tabControl1.ImeMode = System.Windows.Forms.ImeMode.NoControl;
             this.tabControl1.Location = new System.Drawing.Point(0, 150);
-            this.tabControl1.Margin = new System.Windows.Forms.Padding(2, 2, 2, 2);
+            this.tabControl1.Margin = new System.Windows.Forms.Padding(2);
             this.tabControl1.Name = "tabControl1";
             this.tabControl1.SelectedIndex = 0;
             this.tabControl1.Size = new System.Drawing.Size(924, 378);
@@ -405,9 +366,9 @@
             this.tabcongty.BackColor = System.Drawing.Color.FromArgb(((int)(((byte)(37)))), ((int)(((byte)(37)))), ((int)(((byte)(37)))));
             this.tabcongty.Controls.Add(this.dscvcty);
             this.tabcongty.Location = new System.Drawing.Point(4, 22);
-            this.tabcongty.Margin = new System.Windows.Forms.Padding(2, 2, 2, 2);
+            this.tabcongty.Margin = new System.Windows.Forms.Padding(2);
             this.tabcongty.Name = "tabcongty";
-            this.tabcongty.Padding = new System.Windows.Forms.Padding(2, 2, 2, 2);
+            this.tabcongty.Padding = new System.Windows.Forms.Padding(2);
             this.tabcongty.Size = new System.Drawing.Size(916, 352);
             this.tabcongty.TabIndex = 0;
             this.tabcongty.Text = "Công ty";
@@ -417,19 +378,29 @@
             this.tabphongban.BackColor = System.Drawing.Color.White;
             this.tabphongban.Controls.Add(this.dscvpban);
             this.tabphongban.Location = new System.Drawing.Point(4, 22);
-            this.tabphongban.Margin = new System.Windows.Forms.Padding(2, 2, 2, 2);
+            this.tabphongban.Margin = new System.Windows.Forms.Padding(2);
             this.tabphongban.Name = "tabphongban";
-            this.tabphongban.Padding = new System.Windows.Forms.Padding(2, 2, 2, 2);
+            this.tabphongban.Padding = new System.Windows.Forms.Padding(2);
             this.tabphongban.Size = new System.Drawing.Size(916, 352);
             this.tabphongban.TabIndex = 1;
             this.tabphongban.Text = "Phòng ban";
             // 
             // dscvpban
             // 
+            this.dscvpban.AutoSizeColumnsMode = System.Windows.Forms.DataGridViewAutoSizeColumnsMode.Fill;
+            this.dscvpban.AutoSizeRowsMode = System.Windows.Forms.DataGridViewAutoSizeRowsMode.AllCells;
             this.dscvpban.BackgroundColor = System.Drawing.SystemColors.ButtonHighlight;
             this.dscvpban.ColumnHeadersHeightSizeMode = System.Windows.Forms.DataGridViewColumnHeadersHeightSizeMode.AutoSize;
+            dataGridViewCellStyle3.Alignment = System.Windows.Forms.DataGridViewContentAlignment.MiddleLeft;
+            dataGridViewCellStyle3.BackColor = System.Drawing.SystemColors.Window;
+            dataGridViewCellStyle3.Font = new System.Drawing.Font("Microsoft Sans Serif", 8.25F, System.Drawing.FontStyle.Regular, System.Drawing.GraphicsUnit.Point, ((byte)(0)));
+            dataGridViewCellStyle3.ForeColor = System.Drawing.Color.Black;
+            dataGridViewCellStyle3.SelectionBackColor = System.Drawing.Color.Silver;
+            dataGridViewCellStyle3.SelectionForeColor = System.Drawing.Color.Black;
+            dataGridViewCellStyle3.WrapMode = System.Windows.Forms.DataGridViewTriState.False;
+            this.dscvpban.DefaultCellStyle = dataGridViewCellStyle3;
             this.dscvpban.Location = new System.Drawing.Point(-3, 0);
-            this.dscvpban.Margin = new System.Windows.Forms.Padding(2, 2, 2, 2);
+            this.dscvpban.Margin = new System.Windows.Forms.Padding(2);
             this.dscvpban.Name = "dscvpban";
             this.dscvpban.RowHeadersWidth = 51;
             this.dscvpban.RowTemplate.Height = 24;
@@ -464,19 +435,15 @@
             // 
             this.groupBox1.BackColor = System.Drawing.Color.FromArgb(((int)(((byte)(246)))), ((int)(((byte)(191)))), ((int)(((byte)(2)))));
             this.groupBox1.Controls.Add(this.timkiem);
+            this.groupBox1.Controls.Add(this.label1);
             this.groupBox1.Controls.Add(this.textBox1);
             this.groupBox1.FlatStyle = System.Windows.Forms.FlatStyle.Flat;
             this.groupBox1.ForeColor = System.Drawing.Color.FromArgb(((int)(((byte)(175)))), ((int)(((byte)(2)))), ((int)(((byte)(0)))));
             this.groupBox1.Location = new System.Drawing.Point(4, 24);
-            this.groupBox1.Margin = new System.Windows.Forms.Padding(2, 2, 2, 2);
+            this.groupBox1.Margin = new System.Windows.Forms.Padding(2);
             this.groupBox1.Name = "groupBox1";
-<<<<<<< HEAD
-            this.groupBox1.Padding = new System.Windows.Forms.Padding(2, 2, 2, 2);
-            this.groupBox1.Size = new System.Drawing.Size(916, 122);
-=======
             this.groupBox1.Padding = new System.Windows.Forms.Padding(3, 2, 3, 2);
-            this.groupBox1.Size = new System.Drawing.Size(1232, 98);
->>>>>>> 8de11342
+            this.groupBox1.Size = new System.Drawing.Size(916, 124);
             this.groupBox1.TabIndex = 3;
             this.groupBox1.TabStop = false;
             // 
@@ -494,17 +461,15 @@
             this.BackColor = System.Drawing.Color.FromArgb(((int)(((byte)(246)))), ((int)(((byte)(191)))), ((int)(((byte)(2)))));
             this.ClientSize = new System.Drawing.Size(924, 528);
             this.Controls.Add(this.tabControl1);
-            this.Controls.Add(this.label1);
             this.Controls.Add(this.groupBox1);
             this.Controls.Add(this.minimize);
             this.Controls.Add(this.logout);
             this.Controls.Add(this.menuStrip2);
             this.FormBorderStyle = System.Windows.Forms.FormBorderStyle.None;
             this.Icon = ((System.Drawing.Icon)(resources.GetObject("$this.Icon")));
-            this.Margin = new System.Windows.Forms.Padding(2, 2, 2, 2);
+            this.Margin = new System.Windows.Forms.Padding(2);
             this.Name = "FormMain";
             this.Text = "FormMain";
-            this.FormClosing += new System.Windows.Forms.FormClosingEventHandler(this.FormMain_FormClosing);
             this.Load += new System.EventHandler(this.FormMain_Load);
             this.menuStrip2.ResumeLayout(false);
             this.menuStrip2.PerformLayout();
