--- conflicted
+++ resolved
@@ -28,11 +28,7 @@
         /// </summary>
         private void InitializeComponent()
         {
-<<<<<<< HEAD
             System.Windows.Forms.DataGridViewCellStyle dataGridViewCellStyle4 = new System.Windows.Forms.DataGridViewCellStyle();
-=======
-            System.Windows.Forms.DataGridViewCellStyle dataGridViewCellStyle2 = new System.Windows.Forms.DataGridViewCellStyle();
->>>>>>> de9d2589
             System.ComponentModel.ComponentResourceManager resources = new System.ComponentModel.ComponentResourceManager(typeof(FormThongKeHieuQuaCongViec));
             this.tabControl1 = new System.Windows.Forms.TabControl();
             this.tabPage2 = new System.Windows.Forms.TabPage();
@@ -262,7 +258,6 @@
             this.dataGridView1.AllowUserToAddRows = false;
             this.dataGridView1.BackgroundColor = System.Drawing.SystemColors.Control;
             this.dataGridView1.ColumnHeadersHeightSizeMode = System.Windows.Forms.DataGridViewColumnHeadersHeightSizeMode.AutoSize;
-<<<<<<< HEAD
             dataGridViewCellStyle4.Alignment = System.Windows.Forms.DataGridViewContentAlignment.MiddleLeft;
             dataGridViewCellStyle4.BackColor = System.Drawing.SystemColors.Window;
             dataGridViewCellStyle4.Font = new System.Drawing.Font("Microsoft Sans Serif", 8.25F, System.Drawing.FontStyle.Regular, System.Drawing.GraphicsUnit.Point, ((byte)(0)));
@@ -272,17 +267,6 @@
             dataGridViewCellStyle4.WrapMode = System.Windows.Forms.DataGridViewTriState.False;
             this.dataGridView1.DefaultCellStyle = dataGridViewCellStyle4;
             this.dataGridView1.Location = new System.Drawing.Point(6, 43);
-=======
-            dataGridViewCellStyle2.Alignment = System.Windows.Forms.DataGridViewContentAlignment.MiddleLeft;
-            dataGridViewCellStyle2.BackColor = System.Drawing.SystemColors.Window;
-            dataGridViewCellStyle2.Font = new System.Drawing.Font("Microsoft Sans Serif", 8.25F, System.Drawing.FontStyle.Regular, System.Drawing.GraphicsUnit.Point, ((byte)(0)));
-            dataGridViewCellStyle2.ForeColor = System.Drawing.SystemColors.ControlText;
-            dataGridViewCellStyle2.SelectionBackColor = System.Drawing.Color.DimGray;
-            dataGridViewCellStyle2.SelectionForeColor = System.Drawing.SystemColors.HighlightText;
-            dataGridViewCellStyle2.WrapMode = System.Windows.Forms.DataGridViewTriState.False;
-            this.dataGridView1.DefaultCellStyle = dataGridViewCellStyle2;
-            this.dataGridView1.Location = new System.Drawing.Point(6, 6);
->>>>>>> de9d2589
             this.dataGridView1.Name = "dataGridView1";
             this.dataGridView1.Size = new System.Drawing.Size(688, 390);
             this.dataGridView1.TabIndex = 5;
