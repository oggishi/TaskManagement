--- conflicted
+++ resolved
@@ -17,11 +17,7 @@
     {
         public static SqlConnection connect()
         {
-<<<<<<< HEAD
             string conStr = "Data Source=ADMIN-PC\\SQLEXPRESS;Initial Catalog=QuanLyCongViec;Integrated Security=True;integrated security=True";
-=======
-            string conStr = "Data Source=BAOHAN;Initial Catalog=QuanLyCongViec;Integrated Security=True;integrated security=True";
->>>>>>> a7832879
             SqlConnection con = new SqlConnection(conStr);
             return con;
         }
@@ -265,7 +261,7 @@
             string query = "" +
                 "select NV.phongban,NV.chucvu,DSCV.maCV,DSCV.ten,NV.maNV,NV.hoten,C.trangthai,C.thoiGianHoanThanh,C.Tuychonchiase, C.ngaycapnhat " +
                 "from CTCV C,DsCongViec DSCV,NhanVien NV " +
-                "WHERE C.maCV=DSCV.maCV AND C.maNV=NV.maNV AND C.Tuychonchiase=N'Công việc chung-PUBLIC'";
+                "WHERE C.maCV=DSCV.maCV AND C.maNV=NV.maNV AND C.Tuychonchiase=N'Công việc chung'";
             SqlConnection con = SqlConnectionData.connect();
             con.Open();
             SqlDataAdapter adapter = new SqlDataAdapter(query, con);
@@ -278,7 +274,7 @@
             DataSet data = new DataSet();
             string query = "select NV.phongban,NV.chucvu,DSCV.maCV,DSCV.ten,NV.maNV,NV.hoten,C.trangthai,C.thoiGianHoanThanh,C.Tuychonchiase, C.ngaycapnhat " +
                 "from CTCV C,DsCongViec DSCV,NhanVien NV " +
-                "WHERE C.maCV=DSCV.maCV AND C.maNV=NV.maNV AND C.Tuychonchiase=N'Bộ phận-PRIVATE' AND NV.phongban=@mapb";
+                "WHERE C.maCV=DSCV.maCV AND C.maNV=NV.maNV AND C.Tuychonchiase=N'Bộ phận' AND NV.phongban=@mapb";
             using (SqlConnection con = SqlConnectionData.connect())
             {
                
