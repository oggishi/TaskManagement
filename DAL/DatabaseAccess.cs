--- conflicted
+++ resolved
@@ -613,7 +613,6 @@
 
             return data;
         }
-<<<<<<< HEAD
         public static DataSet GetDuLieuThongKeHieuQuaCVNVChiTiet(string maNV, DateTime NgayBatDau, DateTime NgayKetThuc)
         {
             DataSet data = new DataSet();
@@ -639,7 +638,77 @@
             string query = "SELECT luong , SUM(CASE WHEN CTCV.trangthai = N'Trễ hạn' THEN 1 ELSE 0 END) AS solantrehan,   SUM(CASE WHEN CTCV.trangthai = N'Không hoàn thành' THEN 1 ELSE 0 END) AS solankhonghoanthanh,  SUM(CASE WHEN CTCV.trangthai = N'Hoàn thành đúng hạn' THEN 1 ELSE 0 END) AS solanhoanthanhdunghan,    SUM(CASE WHEN CTCV.trangthai = N'Hoàn thành sớm' THEN 1 ELSE 0 END) AS solanhoanthanhsom " +
                 "FROM    NhanVien,  CTCV WHERE    CTCV.maNV = Nhanvien.manv   AND CTCV.maNV = @maNV AND thoiGianHoanThanh >= @NgayBatDau AND thoiGianHoanThanh <= @NgayKetThuc" + " " +
                 "GROUP BY  CTCV.maNV,  hoten, luong;";
-=======
+
+            using (SqlConnection con = SqlConnectionData.connect())
+            {
+                SqlCommand command = new SqlCommand(query, con);
+                command.Parameters.AddWithValue("@maNV", maNV);
+                command.Parameters.AddWithValue("@NgayBatDau", NgayBatDau);
+                command.Parameters.AddWithValue("@NgayKetThuc", NgayKetThuc);
+                SqlDataAdapter adapter = new SqlDataAdapter(command);
+                adapter.Fill(data);
+            }
+
+            return data;
+        }
+        public static DataSet GetDuLieuThongKeHieuQuaCVPBChiTiet(string maNV, DateTime NgayBatDau, DateTime NgayKetThuc)
+        {
+            DataSet data = new DataSet();
+            string query = "SELECT luong , SUM(CASE WHEN CTCV.trangthai = N'Trễ hạn' THEN 1 ELSE 0 END) AS solantrehan,   SUM(CASE WHEN CTCV.trangthai = N'Không hoàn thành' THEN 1 ELSE 0 END) AS solankhonghoanthanh,  SUM(CASE WHEN CTCV.trangthai = N'Hoàn thành đúng hạn' THEN 1 ELSE 0 END) AS solanhoanthanhdunghan,    SUM(CASE WHEN CTCV.trangthai = N'Hoàn thành sớm' THEN 1 ELSE 0 END) AS solanhoanthanhsom " +
+                "FROM    NhanVien,  CTCV WHERE    CTCV.maNV = Nhanvien.manv   AND CTCV.maNV = @maNV AND thoiGianHoanThanh >= @NgayBatDau AND thoiGianHoanThanh <= @NgayKetThuc" + " " +
+                "GROUP BY  CTCV.maNV,  hoten, luong;";
+
+            using (SqlConnection con = SqlConnectionData.connect())
+            {
+                SqlCommand command = new SqlCommand(query, con);
+                command.Parameters.AddWithValue("@maNV", maNV);
+                command.Parameters.AddWithValue("@NgayBatDau", NgayBatDau);
+                command.Parameters.AddWithValue("@NgayKetThuc", NgayKetThuc);
+                SqlDataAdapter adapter = new SqlDataAdapter(command);
+                adapter.Fill(data);
+            }
+
+            return data;
+        }
+        public static DataSet GetDuLieuBaoCaoCanHo(DateTime NgayBatDau, DateTime NgayKetThuc)
+        {
+            DataSet data = new DataSet();
+            string query = "SELECT Chiphicanho.maCH, tenCH, tinhTrangNguoiO, tinhTrangBanGiao, tinhTrangNoiThat, CongNo, TongChiPhiDienNuoc, TongphiQuanLy, TongPhiDichVu, quoctich " +
+                "FROM Chiphicanho, TinhTrangCanHo, CuDan WHERE  CuDan.maCD = Chiphicanho.maCD AND TinhTrangCanHo.maCH = Chiphicanho.maCH AND ngaybatdau >= @NgayBatDau AND ngayketthuc <= @Ngayketthuc;";
+
+            using (SqlConnection con = SqlConnectionData.connect())
+            {
+                SqlCommand command = new SqlCommand(query, con);
+                command.Parameters.AddWithValue("@NgayBatDau", NgayBatDau);
+                command.Parameters.AddWithValue("@NgayKetThuc", NgayKetThuc);
+                SqlDataAdapter adapter = new SqlDataAdapter(command);
+                adapter.Fill(data);
+            }
+
+            return data;
+        }
+        public static DataSet GetDuLieuBaoCaoYeuCau(DateTime NgayBatDau, DateTime NgayKetThuc)
+        {
+            DataSet data = new DataSet();
+            string query = "SELECT Chiphicanho.maCH, tenCH, tinhTrangNguoiO, tinhTrangBanGiao, tinhTrangNoiThat, CongNo, TongChiPhiDienNuoc, TongphiQuanLy, TongPhiDichVu, quoctich " +
+                "FROM Chiphicanho, TinhTrangCanHo, CuDan WHERE  CuDan.maCD = Chiphicanho.maCD AND TinhTrangCanHo.maCH = Chiphicanho.maCH AND ngaybatdau >= @NgayBatDau AND ngayketthuc <= @Ngayketthuc;";
+
+            using (SqlConnection con = SqlConnectionData.connect())
+            {
+                SqlCommand command = new SqlCommand(query, con);
+                command.Parameters.AddWithValue("@NgayBatDau", NgayBatDau);
+                command.Parameters.AddWithValue("@NgayKetThuc", NgayKetThuc);
+                SqlDataAdapter adapter = new SqlDataAdapter(command);
+                adapter.Fill(data);
+            }
+
+            return data;
+        }
+        public static DataSet GetDuLieuBaoCaoTimKiem(string maCH, DateTime NgayBatDau, DateTime NgayKetThuc)
+        {
+            DataSet data = new DataSet();
+            string query = "SELECT Chiphicanho.maCH, tenCH, tinhTrangNguoiO, tinhTrangBanGiao, tinhTrangNoiThat, CongNo, TongChiPhiDienNuoc, TongphiQuanLy, TongPhiDichVu, quoctich " +
+                "FROM Chiphicanho, TinhTrangCanHo, CuDan WHERE  CuDan.maCD = Chiphicanho.maCD AND TinhTrangCanHo.maCH = Chiphicanho.maCH AND ngaybatdau >= @NgayBatDau AND ngayketthuc <= @Ngayketthuc AND Chiphicanho.maCH = @maCH;";
         public static string getMK(string email)
         {
             string mk = "";
@@ -722,43 +791,18 @@
 
             DataSet data = new DataSet();
             string query = "select CD.* from DVCanHo DVCH,DsCongViec DSCV,CanHo CH,CuDan CD where DVCH.maCV=DSCV.maCV and DVCH.maCH=CH.maCH and CH.maCD=CD.maCD and DSCV.maCV=@maCV";
->>>>>>> 5b2a1833
-
-            using (SqlConnection con = SqlConnectionData.connect())
-            {
-                SqlCommand command = new SqlCommand(query, con);
-<<<<<<< HEAD
-                command.Parameters.AddWithValue("@maNV", maNV);
-                command.Parameters.AddWithValue("@NgayBatDau", NgayBatDau);
-                command.Parameters.AddWithValue("@NgayKetThuc", NgayKetThuc);
-=======
+
+            using (SqlConnection con = SqlConnectionData.connect())
+            {
+                SqlCommand command = new SqlCommand(query, con);
                 command.Parameters.AddWithValue("@maCV", macv);
               
->>>>>>> 5b2a1833
                 SqlDataAdapter adapter = new SqlDataAdapter(command);
                 adapter.Fill(data);
             }
 
             return data;
         }
-<<<<<<< HEAD
-        public static DataSet GetDuLieuThongKeHieuQuaCVPBChiTiet(string maNV, DateTime NgayBatDau, DateTime NgayKetThuc)
-        {
-            DataSet data = new DataSet();
-            string query = "SELECT luong , SUM(CASE WHEN CTCV.trangthai = N'Trễ hạn' THEN 1 ELSE 0 END) AS solantrehan,   SUM(CASE WHEN CTCV.trangthai = N'Không hoàn thành' THEN 1 ELSE 0 END) AS solankhonghoanthanh,  SUM(CASE WHEN CTCV.trangthai = N'Hoàn thành đúng hạn' THEN 1 ELSE 0 END) AS solanhoanthanhdunghan,    SUM(CASE WHEN CTCV.trangthai = N'Hoàn thành sớm' THEN 1 ELSE 0 END) AS solanhoanthanhsom " +
-                "FROM    NhanVien,  CTCV WHERE    CTCV.maNV = Nhanvien.manv   AND CTCV.maNV = @maNV AND thoiGianHoanThanh >= @NgayBatDau AND thoiGianHoanThanh <= @NgayKetThuc" + " " +
-                "GROUP BY  CTCV.maNV,  hoten, luong;";
-
-            using (SqlConnection con = SqlConnectionData.connect())
-            {
-                SqlCommand command = new SqlCommand(query, con);
-                command.Parameters.AddWithValue("@maNV", maNV);
-                command.Parameters.AddWithValue("@NgayBatDau", NgayBatDau);
-                command.Parameters.AddWithValue("@NgayKetThuc", NgayKetThuc);
-                SqlDataAdapter adapter = new SqlDataAdapter(command);
-                adapter.Fill(data);
-            }
-=======
         public static int getSLCVSapHetHan(string maNV)
         {
             int soluong = 0;
@@ -843,49 +887,6 @@
             return soluong;
         }
 
->>>>>>> 5b2a1833
-
-            return data;
-        }
-        public static DataSet GetDuLieuBaoCaoCanHo(DateTime NgayBatDau, DateTime NgayKetThuc)
-        {
-            DataSet data = new DataSet();
-            string query = "SELECT Chiphicanho.maCH, tenCH, tinhTrangNguoiO, tinhTrangBanGiao, tinhTrangNoiThat, CongNo, TongChiPhiDienNuoc, TongphiQuanLy, TongPhiDichVu, quoctich " +
-                "FROM Chiphicanho, TinhTrangCanHo, CuDan WHERE  CuDan.maCD = Chiphicanho.maCD AND TinhTrangCanHo.maCH = Chiphicanho.maCH AND ngaybatdau >= @NgayBatDau AND ngayketthuc <= @Ngayketthuc;";
-
-            using (SqlConnection con = SqlConnectionData.connect())
-            {
-                SqlCommand command = new SqlCommand(query, con);
-                command.Parameters.AddWithValue("@NgayBatDau", NgayBatDau);
-                command.Parameters.AddWithValue("@NgayKetThuc", NgayKetThuc);
-                SqlDataAdapter adapter = new SqlDataAdapter(command);
-                adapter.Fill(data);
-            }
-
-            return data;
-        }
-        public static DataSet GetDuLieuBaoCaoYeuCau(DateTime NgayBatDau, DateTime NgayKetThuc)
-        {
-            DataSet data = new DataSet();
-            string query = "SELECT Chiphicanho.maCH, tenCH, tinhTrangNguoiO, tinhTrangBanGiao, tinhTrangNoiThat, CongNo, TongChiPhiDienNuoc, TongphiQuanLy, TongPhiDichVu, quoctich " +
-                "FROM Chiphicanho, TinhTrangCanHo, CuDan WHERE  CuDan.maCD = Chiphicanho.maCD AND TinhTrangCanHo.maCH = Chiphicanho.maCH AND ngaybatdau >= @NgayBatDau AND ngayketthuc <= @Ngayketthuc;";
-
-            using (SqlConnection con = SqlConnectionData.connect())
-            {
-                SqlCommand command = new SqlCommand(query, con);
-                command.Parameters.AddWithValue("@NgayBatDau", NgayBatDau);
-                command.Parameters.AddWithValue("@NgayKetThuc", NgayKetThuc);
-                SqlDataAdapter adapter = new SqlDataAdapter(command);
-                adapter.Fill(data);
-            }
-
-            return data;
-        }
-        public static DataSet GetDuLieuBaoCaoTimKiem(string maCH, DateTime NgayBatDau, DateTime NgayKetThuc)
-        {
-            DataSet data = new DataSet();
-            string query = "SELECT Chiphicanho.maCH, tenCH, tinhTrangNguoiO, tinhTrangBanGiao, tinhTrangNoiThat, CongNo, TongChiPhiDienNuoc, TongphiQuanLy, TongPhiDichVu, quoctich " +
-                "FROM Chiphicanho, TinhTrangCanHo, CuDan WHERE  CuDan.maCD = Chiphicanho.maCD AND TinhTrangCanHo.maCH = Chiphicanho.maCH AND ngaybatdau >= @NgayBatDau AND ngayketthuc <= @Ngayketthuc AND Chiphicanho.maCH = @maCH;";
 
             using (SqlConnection con = SqlConnectionData.connect())
             {
